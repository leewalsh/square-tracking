#!/usr/bin/env python

import numpy as np
from PIL import Image as Im
import sys

from socket import gethostname
hostname = gethostname()
if 'rock' in hostname:
    computer = 'rock'
    locdir = '/Users/leewalsh/Physics/Squares/lowdensity/'
    extdir = locdir#'/Volumes/bhavari/Squares/lighting/still/'
elif 'foppl' in hostname:
    computer = 'foppl'
    locdir = '/home/lawalsh/Granular/Squares/diffusion/'
    extdir = '/media/bhavari/Squares/lighting/still/'
    #import matplotlib
    #matplotlib.use("agg")
else:
    print "computer not defined"
    print "where are you working?"

from matplotlib import pyplot as pl
from matplotlib import cm as cm


from argparse import ArgumentParser

parser = ArgumentParser()
parser.add_argument('prefix')
args = parser.parse_args()

prefix = args.prefix#'n32_100mv_50hz'
print 'using prefix', prefix
dotfix = ''#_CORNER'
if dotfix:
    print 'using dotfix', dotfix

loaddata   = False   # Create and save structured array from data txt file?

findtracks = False   # Connect the dots and save in 'trackids' field of data
plottracks = False   # plot their tracks

findmsd = True      # Calculate the MSD
loadmsd = False     # load previoius MSD from npz file
plotmsd = False      # plot the MSD

verbose = False

if plottracks:
    bgimage = Im.open(extdir+prefix+'_0001.tif') # for bkground in plot
datapath = locdir+prefix+dotfix+'_POSITIONS.txt'

def find_closest(thisdot,trackids,n=1,maxdist=25.,giveup=1000):
    """ recursive function to find nearest dot in previous frame.
        looks further back until it finds the nearest particle
        returns the trackid for that nearest dot, else returns new trackid"""
    frame = thisdot['f']
    if frame < n:  # at (or recursed back to) the first frame
        newtrackid = max(trackids) + 1
        print "New track:",newtrackid
        print '\tframe:', frame,'n:', n,'dot:', thisdot['id']
        return newtrackid
    else:
        oldframe = data[data['f']==frame-n]
        dists = (thisdot['x']-oldframe['x'])**2 + (thisdot['y']-oldframe['y'])**2
        closest = oldframe[np.argmin(dists)]
        if min(dists) < maxdist:
            return trackids[closest['id']]
        elif n < giveup:
            return find_closest(thisdot,trackids,n=n+1,maxdist=maxdist,giveup=giveup)
        else: # give up after giveup frames
            print "Recursed {} times, giving up. frame = {} ".format(n,frame)
            newtrackid = max(trackids) + 1
            print "New track:",newtrackid
            print '\tframe:', frame,'n:', n,'dot:', thisdot['id']
            return newtrackid

# Tracking
def load_data(datapath):
    print "loading data from",datapath
    if  datapath.endswith('results.txt'):
        shapeinfo = False
        # imagej output (called *_results.txt)
        dtargs = {  'usecols' : [0,2,3,5],
                    'names'   : "id,x,y,f",
                    'dtype'   : [int,float,float,int]} \
            if not shapeinfo else \
                 {  'usecols' : [0,1,2,3,4,5,6],
                    'names'   : "id,area,mean,x,y,circ,f",
                    'dtype'   : [int,float,float,float,float,float,int]}
        data = np.genfromtxt(datapath, skip_header = 1,**dtargs)
        data['id'] -= 1 # data from imagej is 1-indexed
    elif datapath.endswith('POSITIONS.txt'):
        from numpy.lib.recfunctions import append_fields
        # positions.py output (called *_POSITIONS.txt)
        data = np.genfromtxt(datapath,
                skip_header = 1,
                names = "f,x,y,lab,ecc,area",
                dtype = [int,float,float,int,float,int])
        data = append_fields(data,'id',np.arange(data.shape[0]), usemask=False)
    else:
        print "is {} from imagej or positions.py?".format(datapath.split('/')[-1])
        print "Please rename it to end with _results.txt or _POSITIONS.txt"
    return data

if loaddata:
    data = load_data(datapath)
    print "\t...loaded"


def find_tracks(data, giveup=1000):
    sys.setrecursionlimit(2*giveup)

    trackids = -np.ones(data.shape, dtype=int)

    print "seeking tracks"
    for i in range(len(data)):
        trackids[i] = find_closest(data[i], trackids)

    # save the data record array and the trackids array
    print "saving track data"
    np.savez(locdir+prefix+dotfix+"_TRACKS",
            data = data,
            trackids = trackids)

    return trackids

if __name__=='___main__':
    if findtracks:
        trackids = find_tracks(data)
    elif loaddata:
        print "saving data only (no tracks)"
        np.savez(locdir+prefix+dotfix+"_POSITIONS",
                data = data)
    else: 
        # assume existing tracks.npz
        print "loading tracks from npz files"
        tracksnpz = np.load(locdir+prefix+"_TRACKS.npz")
        data = tracksnpz['data']
        trackids = tracksnpz['trackids']
        cdatanpz = np.load(locdir+prefix+'_CORNER_POSITIONS.npz')
        cdata = cdatanpz['data']
        print "\t...loaded"
    try:
        odatanpz = np.load(locdor+prefix+'_ORIENTATION.npz')
        odata = odatanpz['odata']
        omask = odatanpz['omask']
    except IOError:
        print "calculating orientation data"
        from orientation import get_angles_loop
        odata, omask = get_angles_loop(data, cdata)
        np.savez(locdir+prefix+'_ORIENTATION.npz',
                odata=odata,
                omask=omask)


# Plotting tracks:
def plot_tracks(data, trackids, bgimage=None):
    pl.figure()
    pl.scatter( data['y'], data['x'],
            c=np.array(trackids)%12, marker='o')
    pl.imshow(bgimage,cmap=cm.gray,origin='upper')
    pl.title(prefix)
    print "saving tracks image"
    pl.savefig(locdir+prefix+"_tracks.png",dpi=180)
    pl.show()

if plottracks and computer is 'rock':
    try:
        bgimage = Im.open(extdir+prefix+'_0001.tif') # for bkground in plot
    except IOError:
        bgimage = Im.open(locdir+prefix+'_0001.tif') # for bkground in plot
    plot_tracks(data, trackids, bgimage)

# Mean Squared Displacement
# dx^2 (tau) = < ( x_i(t0 + tau) - x_i(t0) )^2 >
#              <  averaged over t0, then i   >

def farange(start,stop,factor):
    start_power = np.log(start)/np.log(factor)
    stop_power = np.log(stop)/np.log(factor)
    return factor**np.arange(start_power,stop_power)

from orientation import track_orient
def trackmsd(track, dt0, dtau, data, trackids, odata, omask,mod_2pi=False):
    """ trackmsd(track,dt0,dtau,odata,omask)
        finds the track msd, as function of tau, averaged over t0, for one track (worldline)
    """
    tmsd = []
    trackdots = data[(trackids==track) & (omask)]
    trackodata = odata[(trackids==track) & (omask)]['orient'] if mod_2pi \
            else track_orient(data, odata, track, trackids, omask)
    trackend =   trackdots['f'][-1]
    trackbegin = trackdots['f'][0]
    tracklen = trackend - trackbegin + 1
    if verbose:
        print "tracklen =",tracklen
        print "\t from %d to %d"%(trackbegin, trackend)
    if isinstance(dtau, float):
        taus = farange(dt0, tracklen, dtau)
    elif isinstance(dtau,int):
        taus = xrange(dtau, tracklen, dtau)
    for tau in taus:  # for tau in T, by factor dtau
        #print "tau =",tau
        avg = t0avg(trackdots,tracklen,tau,trackodata,dt0,mod_2pi=mod_2pi)
        #print "avg =",avg
        if avg > 0 and not np.isnan(avg):
            tmsd.append([tau,avg[0]]) 
    if verbose:
        print "\t...actually",len(tmsd)
    return tmsd

def t0avg(trackdots, tracklen, tau, trackodata, dt0, mod_2pi=False):
    """ t0avg() averages over all t0, for given track, given tau """
    totsqdisp = 0.0
    nt0s = 0.0
    for t0 in np.arange(1,(tracklen-tau-1),dt0): # for t0 in (T - tau - 1), by dt0 stepsize
        #print "t0=%d, tau=%d, t0+tau=%d, tracklen=%d"%(t0,tau,t0+tau,tracklen)
        olddot = trackodata[trackdots['f']==t0]
        newdot = trackodata[trackdots['f']==t0+tau]
        if len(newdot) != 1 or len(olddot) != 1:
            continue
        if mod_2pi:
            disp = (newdot - olddot)%(2*np.pi)
            if disp > np.pi:
                disp -= 2*np.pi
        else:
            disp = newdot - olddot
        sqdisp  = disp**2
        if len(sqdisp) == 1:
            #print 'unflattened'
            totsqdisp += sqdisp
        elif len(sqdisp[0]) == 1:
            print 'flattened once'
            totsqdisp += sqdisp[0]
        else:
            print "fail"
            continue
        nt0s += 1.0
    return totsqdisp/nt0s if nt0s else None

def find_msds(dt0, dtau, data, trackids, odata, omask, tracks=None,mod_2pi=False):
    """ Calculates the MSDs"""
    print "Begin calculating MSDs"
    print locdir
    msds = []
    if tracks is None:
        tracks = set(trackids[omask])
    for trackid in tracks:
        if verbose:
            print "calculating msd for track", trackid
        tmsd = trackmsd(trackid, dt0, dtau, data, trackids, odata, omask, mod_2pi=mod_2pi)
        msds.append(tmsd)

    msds = np.asarray(msds)
    print "saving msd data"
    np.savez(locdir+prefix+"_MSAD",
            msds = msds,
            dt0  = np.asarray(dt0),
            dtau = np.asarray(dtau))
    print "\t...saved"
    return msds

if findmsd:
    dt0  = 100 # small for better statistics, larger for faster calc
    dtau = 10 # int for stepwise, float for factorwise
<<<<<<< HEAD
    msds = find_msds(dt0, dtau)
=======
    msds = find_msds(dt0, dtau, data, trackids, odata, omask)
>>>>>>> 72b89e6d
            
elif loadmsd:
    print "loading msd data from npz files"
    msdnpz = np.load(locdir+prefix+"_MSAD.npz")
    msds = msdnpz['msds']
    if msdnpz['dt0']:
        dt0  = msdnpz['dt0'][()] # [()] gets element from 0D array
        dtau = msdnpz['dtau'][()]
    else:
        dt0  = 10 # here's assuming...
        dtau = 10 #  should be true for all from before dt* was saved
    print "\t...loaded"

# Mean Squared Displacement:

def plot_msd(data, msds, dtau, dt0, tnormalize=False):
    """ Plots the MSDs"""
    nframes = max(data['f'])
    if isinstance(dtau, float):
        taus = farange(dt0, nframes, dtau)
        msd = np.transpose([taus, np.zeros_like(taus)])
    elif isinstance(dtau, int):
        taus = np.arange(dtau, nframes, dtau)
        msd = np.transpose([np.arange(dtau, nframes, dtau), np.zeros(-(-nframes/dtau) - 1)])
    pl.figure()
    added = np.zeros(len(msd), float)
    for tmsd in msds:
        if len(tmsd) > 0:
            if tnormalize:
                tmsdt, tmsdd = zip(*tmsd)
                tmsdt = np.asarray(tmsdt)
                tmsdd = np.asarray(tmsdd)
                pl.semilogx(tmsdt, tmsdd/tmsdt)
            else:
                pl.loglog(*zip(*tmsd))
            lim = min(len(msd), len(tmsd))
            msd[:lim,1] += np.array(tmsd)[:lim,1]
            added[:lim] += 1.
    assert not np.any(msd[:,1]==0), "no tmsd for some value of tau!"
    msd[:,1] /= added
    if tnormalize:
        pl.semilogx(msd[:,0],msd[:,1]/msd[:,0],'ko',label="Mean Sq Angular Disp/Time")
        pl.semilogx(taus, msd[0,1]*np.ones_like(taus)/dtau,
                'k-',label="ref slope = 1",lw=4)
        #pl.semilogx(taus, np.ones_like(taus)*4*np.pi**2/taus,
        #        'k--',label=r"$(2\pi)^2$")
    else:
        pl.loglog(msd[:,0],msd[:,1],'ko',label="Mean Sq Angular Disp")
        pl.loglog(taus, msd[0,1]*taus/dtau,
                'k-',label="ref slope = 1",lw=4)
        pl.loglog(taus, np.ones_like(taus)*4*np.pi**2,
                'k--',label=r"$(2\pi)^2$")
    pl.xlim([2,1000])
    pl.legend(loc=2)
    pl.title(prefix+'\ndt0=%d dtau=%d'%(dt0,dtau))
    pl.xlabel('Time tau (Image frames)')
    pl.ylabel('Squared Angular Displacement ('+r'$radians^2$'+')')
    pl.savefig(locdir+prefix+"_MSAD.png",dpi=180)
    pl.show()

if plotmsd and computer is 'rock':
    print 'plotting now!'
    plot_msd(data, msds)
<|MERGE_RESOLUTION|>--- conflicted
+++ resolved
@@ -265,11 +265,7 @@
 if findmsd:
     dt0  = 100 # small for better statistics, larger for faster calc
     dtau = 10 # int for stepwise, float for factorwise
-<<<<<<< HEAD
-    msds = find_msds(dt0, dtau)
-=======
     msds = find_msds(dt0, dtau, data, trackids, odata, omask)
->>>>>>> 72b89e6d
             
 elif loadmsd:
     print "loading msd data from npz files"
