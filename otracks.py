#!/usr/bin/env python

import numpy as np
from PIL import Image as Im
import sys

from socket import gethostname
hostname = gethostname()
if 'rock' in hostname:
    computer = 'rock'
    locdir = '/Users/leewalsh/Physics/Squares/lowdensity/'
    extdir = locdir#'/Volumes/bhavari/Squares/lighting/still/'
elif 'foppl' in hostname:
    computer = 'foppl'
    locdir = '/home/lawalsh/Granular/Squares/diffusion/'
    extdir = '/media/bhavari/Squares/lighting/still/'
    #import matplotlib
    #matplotlib.use("agg")
else:
    print "computer not defined"
    print "where are you working?"

from matplotlib import pyplot as pl
from matplotlib import cm as cm
<<<<<<< HEAD
=======


from argparse import ArgumentParser
>>>>>>> 5783ba66

parser = ArgumentParser()
parser.add_argument('prefix')
args = parser.parse_args()

<<<<<<< HEAD
from argparse import ArgumentParser

parser = ArgumentParser()
parser.add_argument('prefix')
args = parser.parse_args()

=======
>>>>>>> 5783ba66
prefix = args.prefix#'n32_100mv_50hz'
print 'using prefix', prefix
dotfix = ''#_CORNER'
if dotfix:
    print 'using dotfix', dotfix

loaddata   = False   # Create and save structured array from data txt file?

findtracks = False   # Connect the dots and save in 'trackids' field of data
plottracks = False   # plot their tracks

findmsd = True      # Calculate the MSD
loadmsd = False     # load previoius MSD from npz file
plotmsd = False      # plot the MSD

verbose = False

bgimage = Im.open(extdir+prefix+'_0001.tif') # for bkground in plot
datapath = locdir+prefix+dotfix+'_POSITIONS.txt'

def find_closest(thisdot,trackids,n=1,maxdist=25.,giveup=1000):
    """ recursive function to find nearest dot in previous frame.
        looks further back until it finds the nearest particle
        returns the trackid for that nearest dot, else returns new trackid"""
    frame = thisdot['f']
    if frame < n:  # at (or recursed back to) the first frame
        newtrackid = max(trackids) + 1
        print "New track:",newtrackid
        print '\tframe:', frame,'n:', n,'dot:', thisdot['id']
        return newtrackid
    else:
        oldframe = data[data['f']==frame-n]
        dists = (thisdot['x']-oldframe['x'])**2 + (thisdot['y']-oldframe['y'])**2
        closest = oldframe[np.argmin(dists)]
        if min(dists) < maxdist:
            return trackids[closest['id']]
        elif n < giveup:
            return find_closest(thisdot,trackids,n=n+1,maxdist=maxdist,giveup=giveup)
        else: # give up after giveup frames
            print "Recursed {} times, giving up. frame = {} ".format(n,frame)
            newtrackid = max(trackids) + 1
            print "New track:",newtrackid
            print '\tframe:', frame,'n:', n,'dot:', thisdot['id']
            return newtrackid

# Tracking
def load_data(datapath):
    print "loading data from",datapath
    if  datapath.endswith('results.txt'):
        shapeinfo = False
        # imagej output (called *_results.txt)
        dtargs = {  'usecols' : [0,2,3,5],
                    'names'   : "id,x,y,f",
                    'dtype'   : [int,float,float,int]} \
            if not shapeinfo else \
                 {  'usecols' : [0,1,2,3,4,5,6],
                    'names'   : "id,area,mean,x,y,circ,f",
                    'dtype'   : [int,float,float,float,float,float,int]}
        data = np.genfromtxt(datapath, skip_header = 1,**dtargs)
        data['id'] -= 1 # data from imagej is 1-indexed
    elif datapath.endswith('POSITIONS.txt'):
        from numpy.lib.recfunctions import append_fields
        # positions.py output (called *_POSITIONS.txt)
        data = np.genfromtxt(datapath,
                skip_header = 1,
                names = "f,x,y,lab,ecc,area",
                dtype = [int,float,float,int,float,int])
        data = append_fields(data,'id',np.arange(data.shape[0]), usemask=False)
    else:
        print "is {} from imagej or positions.py?".format(datapath.split('/')[-1])
        print "Please rename it to end with _results.txt or _POSITIONS.txt"
    return data

if loaddata:
    data = load_data(datapath)
    print "\t...loaded"


def find_tracks(data, giveup=1000):
    sys.setrecursionlimit(2*giveup)

    trackids = -np.ones(data.shape, dtype=int)

    print "seeking tracks"
    for i in range(len(data)):
        trackids[i] = find_closest(data[i], trackids)

    # save the data record array and the trackids array
    print "saving track data"
    np.savez(locdir+prefix+dotfix+"_TRACKS",
            data = data,
            trackids = trackids)

    return trackids

if __name__=='___main__':
    if findtracks:
        trackids = find_tracks(data)
    elif loaddata:
        print "saving data only (no tracks)"
        np.savez(locdir+prefix+dotfix+"_POSITIONS",
                data = data)
    else: 
        # assume existing tracks.npz
        print "loading tracks from npz files"
        tracksnpz = np.load(locdir+prefix+"_TRACKS.npz")
        data = tracksnpz['data']
        trackids = tracksnpz['trackids']
        print "\t...loaded"

# Plotting tracks:
def plot_tracks(data, trackids, bgimage=None):
    pl.figure()
    pl.scatter( data['y'], data['x'],
            c=np.array(trackids)%12, marker='o')
    pl.imshow(bgimage,cmap=cm.gray,origin='upper')
    pl.title(prefix)
    print "saving tracks image"
    pl.savefig(locdir+prefix+"_tracks.png",dpi=180)
    pl.show()

if plottracks and computer is 'rock':
    try:
        bgimage = Im.open(extdir+prefix+'_0001.tif') # for bkground in plot
    except IOError:
        bgimage = Im.open(locdir+prefix+'_0001.tif') # for bkground in plot
    plot_tracks(data, trackids, bgimage)

# Mean Squared Displacement
# dx^2 (tau) = < ( x_i(t0 + tau) - x_i(t0) )^2 >
#              <  averaged over t0, then i   >

def farange(start,stop,factor):
    start_power = np.log(start)/np.log(factor)
    stop_power = np.log(stop)/np.log(factor)
    return factor**np.arange(start_power,stop_power)

from orientation import track_orient
def trackmsd(track, dt0, dtau, data, trackids, odata, omask,mod_2pi=False):
    """ trackmsd(track,dt0,dtau,odata,omask)
        finds the track msd, as function of tau, averaged over t0, for one track (worldline)
    """
    tmsd = []
    trackdots = data[(trackids==track) & (omask)]
    trackodata = odata[(trackids==track) & (omask)]['orient'] if mod_2pi \
            else track_orient(data, odata, track, trackids, omask)
    trackend =   trackdots['f'][-1]
    trackbegin = trackdots['f'][0]
    tracklen = trackend - trackbegin + 1
    if verbose:
        print "tracklen =",tracklen
        print "\t from %d to %d"%(trackbegin, trackend)
    if isinstance(dtau, float):
        taus = farange(dt0, tracklen, dtau)
    elif isinstance(dtau,int):
        taus = xrange(dtau, tracklen, dtau)
    for tau in taus:  # for tau in T, by factor dtau
        #print "tau =",tau
        avg = t0avg(trackdots,tracklen,tau,trackodata,dt0,mod_2pi=mod_2pi)
        #print "avg =",avg
        if avg > 0 and not np.isnan(avg):
            tmsd.append([tau,avg[0]]) 
    if verbose:
        print "\t...actually",len(tmsd)
    return tmsd

def t0avg(trackdots, tracklen, tau, trackodata, dt0, mod_2pi=False):
    """ t0avg() averages over all t0, for given track, given tau """
    totsqdisp = 0.0
    nt0s = 0.0
    for t0 in np.arange(1,(tracklen-tau-1),dt0): # for t0 in (T - tau - 1), by dt0 stepsize
        #print "t0=%d, tau=%d, t0+tau=%d, tracklen=%d"%(t0,tau,t0+tau,tracklen)
        olddot = trackodata[trackdots['f']==t0]
        newdot = trackodata[trackdots['f']==t0+tau]
        if len(newdot) != 1 or len(olddot) != 1:
            continue
        if mod_2pi:
            disp = (newdot - olddot)%(2*np.pi)
            if disp > np.pi:
                disp -= 2*np.pi
        else:
            disp = newdot - olddot
        sqdisp  = disp**2
        if len(sqdisp) == 1:
            #print 'unflattened'
            totsqdisp += sqdisp
        elif len(sqdisp[0]) == 1:
            print 'flattened once'
            totsqdisp += sqdisp[0]
        else:
            print "fail"
            continue
        nt0s += 1.0
    return totsqdisp/nt0s if nt0s else None

def find_msds(dt0, dtau, data, trackids, odata, omask, tracks=None,mod_2pi=False):
    """ Calculates the MSDs"""
    print "Begin calculating MSDs"
    print locdir
    msds = []
    if tracks is None:
        tracks = set(trackids[omask])
    for trackid in tracks:
        if verbose:
            print "calculating msd for track", trackid
        tmsd = trackmsd(trackid, dt0, dtau, data, trackids, odata, omask, mod_2pi=mod_2pi)
        msds.append(tmsd)

    msds = np.asarray(msds)
    print "saving msd data"
    np.savez(locdir+prefix+"_MSAD",
            msds = msds,
            dt0  = np.asarray(dt0),
            dtau = np.asarray(dtau))
    print "\t...saved"
    return msds

if findmsd:
    dt0  = 100 # small for better statistics, larger for faster calc
    dtau = 10 # int for stepwise, float for factorwise
    msds = find_msds(dt0, dtau)
            
elif loadmsd:
    print "loading msd data from npz files"
    msdnpz = np.load(locdir+prefix+"_MSAD.npz")
    msds = msdnpz['msds']
    if msdnpz['dt0']:
        dt0  = msdnpz['dt0'][()] # [()] gets element from 0D array
        dtau = msdnpz['dtau'][()]
    else:
        dt0  = 10 # here's assuming...
        dtau = 10 #  should be true for all from before dt* was saved
    print "\t...loaded"

# Mean Squared Displacement:

def plot_msd(data, msds, dtau, dt0, tnormalize=False):
    """ Plots the MSDs"""
    nframes = max(data['f'])
    if isinstance(dtau, float):
        taus = farange(dt0, nframes, dtau)
        msd = np.transpose([taus, np.zeros_like(taus)])
    elif isinstance(dtau, int):
        taus = np.arange(dtau, nframes, dtau)
        msd = np.transpose([np.arange(dtau, nframes, dtau), np.zeros(-(-nframes/dtau) - 1)])
    pl.figure()
    added = np.zeros(len(msd), float)
    for tmsd in msds:
        if len(tmsd) > 0:
            if tnormalize:
                tmsdt, tmsdd = zip(*tmsd)
                tmsdt = np.asarray(tmsdt)
                tmsdd = np.asarray(tmsdd)
                pl.semilogx(tmsdt, tmsdd/tmsdt)
            else:
                pl.loglog(*zip(*tmsd))
            lim = min(len(msd), len(tmsd))
            msd[:lim,1] += np.array(tmsd)[:lim,1]
            added[:lim] += 1.
    assert not np.any(msd[:,1]==0), "no tmsd for some value of tau!"
    msd[:,1] /= added
    if tnormalize:
        pl.semilogx(msd[:,0],msd[:,1]/msd[:,0],'ko',label="Mean Sq Angular Disp/Time")
        pl.semilogx(taus, msd[0,1]*np.ones_like(taus)/dtau,
                'k-',label="ref slope = 1",lw=4)
        #pl.semilogx(taus, np.ones_like(taus)*4*np.pi**2/taus,
        #        'k--',label=r"$(2\pi)^2$")
    else:
        pl.loglog(msd[:,0],msd[:,1],'ko',label="Mean Sq Angular Disp")
        pl.loglog(taus, msd[0,1]*taus/dtau,
                'k-',label="ref slope = 1",lw=4)
        pl.loglog(taus, np.ones_like(taus)*4*np.pi**2,
                'k--',label=r"$(2\pi)^2$")
    pl.xlim([2,1000])
    pl.legend(loc=2)
    pl.title(prefix+'\ndt0=%d dtau=%d'%(dt0,dtau))
    pl.xlabel('Time tau (Image frames)')
    pl.ylabel('Squared Angular Displacement ('+r'$radians^2$'+')')
    pl.savefig(locdir+prefix+"_MSAD.png",dpi=180)
    pl.show()

if plotmsd and computer is 'rock':
    print 'plotting now!'
    plot_msd(data, msds)
<|MERGE_RESOLUTION|>--- conflicted
+++ resolved
@@ -22,26 +22,14 @@
 
 from matplotlib import pyplot as pl
 from matplotlib import cm as cm
-<<<<<<< HEAD
-=======
 
 
 from argparse import ArgumentParser
->>>>>>> 5783ba66
 
 parser = ArgumentParser()
 parser.add_argument('prefix')
 args = parser.parse_args()
 
-<<<<<<< HEAD
-from argparse import ArgumentParser
-
-parser = ArgumentParser()
-parser.add_argument('prefix')
-args = parser.parse_args()
-
-=======
->>>>>>> 5783ba66
 prefix = args.prefix#'n32_100mv_50hz'
 print 'using prefix', prefix
 dotfix = ''#_CORNER'
