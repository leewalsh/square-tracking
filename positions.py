import matplotlib        #foppl
matplotlib.use("agg")    #foppl
import matplotlib.pyplot as pl
import matplotlib.cm as cm
import numpy as np
from scipy.stats import nanmean
from PIL import Image as Im
import sys

#extdir = '/Volumes/Walsh_Lab/2D-Active/spatial_diffusion/'
#locdir = '/Users/leewalsh/Physics/Squares/spatial_diffusion/'  #rock
locdir = '/home/lawalsh/Granular/Squares/spatial_diffusion/'   #foppl

<<<<<<< HEAD
prefix = 'n320'
=======
prefix = 'n8'
>>>>>>> 40609287

findtracks = False
plottracks = False
findmsd   = True
plotmsd   = True

bgimage = Im.open(locdir+prefix+'_0001.tif') # for bkground in plot
datapath = locdir+prefix+'_results.txt'


    # recursive function to find nearest dot in previous frame.
    # looks further back until it finds the nearest particle
def find_closest(thisdot,n=1,maxdist=25.,giveup=1000):
    frame = thisdot['s']
    if frame <= n:  # at (or recursed back to) the first frame
        newsid = max(trackids) + 1
        print "New track:",newsid
        print '\tframe:', frame,'n:', n,'dot:', thisdot['id']
        return newsid
    else:
        oldframes = data[data['s']==frame-n]
        dists = (thisdot['x']-oldframes['x'])**2 + (thisdot['y']-oldframes['y'])**2
        closest = oldframes[np.argmin(dists)]
        sid = trackids[closest['id']]
        if min(dists) < maxdist:
            return sid
        elif n < giveup:
            return find_closest(thisdot,n=n+1,maxdist=maxdist,giveup=giveup)
        else: # give up after giveup frames
            print "recursed", n, "times, giving up. frame =", frame
            print "New track:", max(trackids) + 1
            return max(trackids) + 1

# Tracking
if findtracks:
    print "loading data from",datapath
    data = np.genfromtxt(datapath,
            skip_header = 1,
            usecols = [0,2,3,5],
            names   = "id,x,y,s",
            dtype   = [int,float,float,int])
    data['id'] -= 1 # data from imagej is 1-indexed

    trackids = np.empty_like(data,dtype=int)
    trackids[:] = -1
    print "\t...loaded"
    
    giveup = 1000
    sys.setrecursionlimit(2*giveup)
    
    print "seeking tracks"
    for i in range(len(data)):
        trackids[i] = find_closest(data[i])

    # save the data record array and the trackids array
    print "saving track data"
    np.savez(locdir+prefix+"_TRACKS",
            data=data,trackids=trackids)

else:
    print "loading track data from npz files"
    tracknpz = np.load(locdir+prefix+"_TRACKS.npz")
    data = tracknpz['data']
    trackids = tracknpz['trackids']
    print "\t...loaded"

# Plotting tracks:
ntracks = max(trackids) + 1
if plottracks:
    pl.figure(1)
    bgheight = bgimage.size[1] # for flippin over y
    pl.scatter(
            data['x'], bgheight-data['y'],
            c=np.array(trackids)%12, marker='o')
    pl.imshow(bgimage,cmap=cm.gray,origin='lower')
    pl.title(prefix)
    print "saving tracks image"
    pl.savefig(locdir+prefix+"_tracks.png")

# Mean Squared Displacement
# dx^2 (tau) = < ( x_i(t0 + tau) - x_i(t0) )^2 >
#              <  averaged over t0, then i   >

# trackmsd finds the track msd, as function of tau, averaged over t0, for one track (worldline)
def trackmsd(track):
    tmsd = []
    trackdots = data[trackids==track]
    tracklen = trackdots['s'][-1] - trackdots['s'][0] + 1
    for tau in xrange(dtau,tracklen,dtau):  # for tau in T, by dtau stepsize
        avg = t0avg(trackdots,tracklen,tau)
        if avg > 0 and not np.isnan(avg):
            tmsd.append([tau,avg[0]]) 
    return tmsd

# t0avg() averages over all t0, for given track, given tau
def t0avg(trackdots,tracklen,tau):
    totsqdisp = 0.0
    nt0s = 0.0
    for t0 in np.arange(1,(tracklen-tau-1),dt0): # for t0 in (T - tau - 1), by dt0 stepsize
        olddot = trackdots[trackdots['s']==t0]
        newdot = trackdots[trackdots['s']==t0+tau]
        if (len(olddot) != 1) or (len(newdot) != 1):
            # sometimes olddot or newdot is a list
            continue
        sqdisp  = (newdot['x'] - olddot['x'])**2 \
                + (newdot['y'] - olddot['y'])**2
        if len(sqdisp) == 1:
            totsqdisp += sqdisp
        elif len(sqdisp[0]) == 1:
            totsqdisp += sqdisp[0]
        else: continue
        nt0s += 1.0
    return totsqdisp/nt0s if nt0s else None

dtau = 10 # small for better statistics, larger for faster calc
dt0  = 10 # small for better statistics, larger for faster calc
if findmsd:
    print "begin calculating msds"
    msds = []
    for trackid in range(ntracks):
        print "calculating msd for track",trackid
        tmsd = trackmsd(trackid)
        if tmsd:
            print '\tappending msd for track',trackid
            msds.append(tmsd)
        else:
            print '\tno msd for track',trackid

    msds=np.array(msds)
    print "saving msd data"
    np.savez(locdir+prefix+"_MSD_dt0"+str(dt0)+"_dtau"+str(dtau),
            msds=msds)
            
else:
    print "loading msd data from npz files"
    msdnpz = np.load(locdir+prefix+"_MSD_dt0"+str(dt0)+"_dtau"+str(dtau)+'.npz')
    msds = msdnpz[msds]
    print "\t...loaded"

# Mean Squared Displacement:
if plotmsd:
    nframes = max(data['s'])
    msd = [np.arange(dtau,nframes,dtau),np.zeros(-(-nframes/dtau) - 1)]
    msd = np.transpose(msd)
    pl.figure(2)
    added = 0
    for tmsd in msds:
        if tmsd:
            added += 1.0
            pl.loglog(zip(*tmsd)[0],zip(*tmsd)[1])
            if len(tmsd)==len(msd):
                msd[:,1] += np.array(tmsd)[:,1]
            else:
                for tmsdrow in tmsd:
                    print 'tmsdrow',tmsdrow
                    print 'msd[(tmsdrow[0]==msd[:,0])[0],1]',msd[(tmsdrow[0]==msd[:,0])[0],1]
                    print 'tmsdrow[1]',tmsdrow[1]
                    #msd[(tmsdrow[0]==msd[:,0])[0],1] += tmsdrow[1]

    msd[:,1] /= added
    pl.loglog(msd[:,0],msd[:,1],'ko',label="Mean Sq Disp")

    pl.loglog(
            np.arange(dtau,nframes,dtau),
            msd[0,1]*np.arange(dtau,nframes,dtau)/dtau,
            'k-',label="ref slope = 1")
    pl.legend(loc=4)
    pl.title(prefix)
    pl.xlabel('Time tau (Image frames)')
    pl.ylabel('Squared Displacement ('+r'$pixels^2$'+')')
    pl.savefig(locdir+prefix+"_dt0="+str(dt0)+"_dtau="+str(dtau)+".png")
<|MERGE_RESOLUTION|>--- conflicted
+++ resolved
@@ -11,16 +11,12 @@
 #locdir = '/Users/leewalsh/Physics/Squares/spatial_diffusion/'  #rock
 locdir = '/home/lawalsh/Granular/Squares/spatial_diffusion/'   #foppl
 
-<<<<<<< HEAD
-prefix = 'n320'
-=======
-prefix = 'n8'
->>>>>>> 40609287
+prefix = 'n256'
 
 findtracks = False
 plottracks = False
 findmsd   = True
-plotmsd   = True
+plotmsd   = False
 
 bgimage = Im.open(locdir+prefix+'_0001.tif') # for bkground in plot
 datapath = locdir+prefix+'_results.txt'
@@ -131,7 +127,7 @@
     return totsqdisp/nt0s if nt0s else None
 
 dtau = 10 # small for better statistics, larger for faster calc
-dt0  = 10 # small for better statistics, larger for faster calc
+dt0  = 50 # small for better statistics, larger for faster calc
 if findmsd:
     print "begin calculating msds"
     msds = []
