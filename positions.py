#!/usr/bin/env python

import numpy as np
from scipy.ndimage import gaussian_filter, median_filter, binary_erosion, convolve, center_of_mass
from skimage import filter, measure, segmentation
from skimage.morphology import label, square, binary_closing, skeletonize
from skimage.morphology import disk as _disk
from collections import namedtuple
import PIL.Image as image

def label_particles_edge(im, sigma=2, closing_size=0, **extra_args):
    """ label_particles_edge(image, sigma=3, closing_size=3)
        Returns the labels for an image.
        Segments using Canny edge-finding filter.

        keyword arguments:
        image        -- The image in which to find particles
        sigma        -- The size of the Canny filter
        closing_size -- The size of the closing filter
    """
    edges = filter.canny(im, sigma=sigma)
    if closing_size > 0:
        edges = binary_closing(edges, square(closing_size))
    edges = skeletonize(edges)
    labels = label(edges)
    print "found {} segments".format(labels.max())
    labels = np.ma.array(labels, mask=edges==0) # in ma.array mask, False is True, and vice versa
    return labels

def label_particles_walker(im, min_thresh=0.3, max_thresh=0.5, sigma=3):
    """ label_particles_walker(image, min_thresh=0.3, max_thresh=0.5)
        Returns the labels for an image.
        Segments using random_walker method.

        keyword arguments:
        image        -- The image in which to find particles
        min_thresh   -- The lower limit for binary threshold
        max_thresh   -- The upper limit for binary threshold
    """
    if sigma>0:
        im = gaussian_filter(im, sigma)
    labels = np.zeros_like(im)
    labels[im<min_thresh*im.max()] = 1
    labels[im>max_thresh*im.max()] = 2
    return segmentation.random_walker(im, labels)

def label_particles_convolve(im, thresh=2, rmv=None, **extra_args):
    """ label_particles_convolve(im, thresh=2)
        Returns the labels for an image
        Segments using a threshold after convolution with proper gaussian kernel
        Uses center of mass from original image to find centroid of segments

        Input:
            image   the original image
            pos     if given, the positions at which to remove large dots
            thresh  the threshold above which pixels are included
    """
    if rmv is not None:
        im = remove_disks(im, rmv, disk(8.5))
    convolved = convolve(im, gdisk(2))
    convolved -= convolved.min()
    convolved /= convolved.max()

    if isinstance(thresh, int):
        thresh = convolved.mean() + thresh*convolved.std()

    labels = label(convolved > thresh)
    print "found {} segments above thresh".format(labels.max())
    return labels

Segment = namedtuple('Segment', 'x y label ecc area'.split())

<<<<<<< HEAD
        Takes threshold arguments,
            ignores extra_args to avoid unexpected keyword argument error

=======
def filter_segments(labels, max_ecc=0.5, min_area=15, max_area=200, intensity=None, **extra_args):
    """ filter_segments(labels, max_ecc=0.5, min_area=15, max_area=200) -> [Segment]
>>>>>>> 2b3d4782
        Returns a list of Particles and masks out labels for
        particles not meeting acceptance criteria.
    """
    pts = []
    centroid = 'Centroid' if intensity is None else 'WeightedCentroid'
    rprops = measure.regionprops(labels, ['Area', 'Eccentricity', centroid], intensity)
    for props in rprops:
        label = props['Label']
        if min_area > props['Area'] or props['Area'] > max_area \
                or props['Eccentricity'] > max_ecc:
            pass
            #labels[labels==label] = np.ma.masked
        else:
            x, y = props[centroid]
            pts.append(Segment(x, y, label, props['Eccentricity'], props['Area']))
    return pts

def find_particles(im, method='edge', **kwargs):
    """ find_particles(im, gaussian_size=3, **kwargs) -> [Segment],labels
        Find the particles in image im. The arguments in kwargs is
        passed to label_particles and filter_segments.

        Returns the list of found particles and the label image.
    """
<<<<<<< HEAD
=======
    labels = None
    intensity = None
>>>>>>> 2b3d4782
    print "Seeking particles using", method
    if method == 'walker':
        labels = label_particles_walker(im, **kwargs)
    elif method == 'edge':
        labels = label_particles_edge(im, **kwargs)
    elif method == 'convolve':
        labels = label_particles_convolve(im, **kwargs)
        intensity = im
    else:
        raise RuntimeError('Undefined method "%s"' % method)

    segments = filter_segments(labels, intensity=intensity, **kwargs)
    return (segments, labels)

def find_particles_in_image(f, **kwargs):
    """ find_particles_in_image(im, **kwargs)
    """
    print "opening", f
    im = image.open(f)
    im = np.array(im, dtype=float)
<<<<<<< HEAD
    im -= im.min()
    im /= im.max()
=======
    im = median_filter(im, size=2)
    im = im / im.max()
>>>>>>> 2b3d4782
    return find_particles(im, **kwargs)

def disk(n):
    return _disk(n).astype(int)

def gdisk(n, w=None):
    """ gdisk(n):
        return a gaussian kernel
    """
    if w is None:
        w = 2*n
    g = np.arange(-w, w+1)
    g = np.exp(-.5 * g**2 / n**2)
    g = np.outer(g, g)  # or g*g[...,None]
    g -= g.mean()
    g /= g.std()
    assert np.allclose(g.sum(),0), 'sum is nonzero: {}'.format(g.sum())
    return g

def remove_segments(orig, particles, labels):
    """ remove_segments(orig, particles, labels)
        attempts to remove the found big dot segment as found in original
    """
    return

def remove_disks(orig, particles, dsk=disk(6)):
    """ remove_disks(method=['disk' or 'segment'])
        removes a disk of given size centered at dot location
        inputs:
            orig   -    input image as ndarray or PIL Image
            particles - list of particles (namedtuple Segment)
            dsk   -    radius of disk, default is skimage.morphology.disk(r)
                            (size of square array is 2*r+1)
        output:
            the original image with big dots removed
    """
    disks = np.ones(orig.shape, int)
    if isinstance(particles[0], Segment):
        xys = zip(*(map(int,(p.x,p.y)) for p in particles))
    elif 'X' in particles.dtype.names:
        xys = np.round(particles['X']).astype(int),np.round(particles['Y']).astype(int)
    disks[xys] = 0
    disks = binary_erosion(disks,dsk)
    return orig*disks

if __name__ == '__main__':
    import matplotlib
    matplotlib.use('Agg')
    import matplotlib.pyplot as pl
    from multiprocessing import Pool
    from argparse import ArgumentParser
    from os import path

    parser = ArgumentParser()
    parser.add_argument('files', metavar='FILE', nargs='+',
                        help='Images to process')
    parser.add_argument('-p', '--plot', action='store_true',
                        help='Produce a plot for each image')
    parser.add_argument('-o', '--output', default='POSITIONS',
                        help='Output file')
    parser.add_argument('-N', '--threads', default=1, type=int,
                        help='Number of worker threads')
    parser.add_argument('-c', '--corner', action='store_true',
                        help='Also find small corner dots')
    parser.add_argument('--slr', action='store_true',
                        help='Full resolution SLR was used')
    args = parser.parse_args()
    cm = pl.cm.prism_r

    if args.plot:
        pdir = path.split(path.abspath(args.output))[0]
    threshargs = {'max_ecc' :  .4 if args.slr else  .7,
                  'min_area': 160 if args.slr else  15,
                  'max_area': 250 if args.slr else 200}
    cthreshargs = {'max_ecc' :  .4 if args.slr else .8,
                   'min_area': 160 if args.slr else  3,
                   'max_area': 250 if args.slr else 36}

    def f((n,filename)):
        pts, labels = find_particles_in_image(filename, method='edge', **threshargs)
        centers = np.hstack([n*np.ones((len(pts),1)), pts])
        print '%20s: Found %d particles' % ('', len(pts))
        if args.plot:
            pl.clf()
            pl.imshow(labels, cmap=cm)
            ptsarr = np.asarray(pts)
            pl.scatter(ptsarr[:,1], ptsarr[:,0], c='r')#ptsarr[:,2], cmap=cm)
            savename = path.join(pdir,path.split(filename)[-1].split('.')[-2])+'_POSITIONS.png'
            #print 'saving to',savename
            pl.savefig(savename, dpi=300)

        if args.corner:
            cpts, clabels = find_particles_in_image(filename,
                                    method='convolve', rmv=pts, **cthreshargs)
            print '%20s: Found %d corners' % ('', len(cpts))
            if args.plot:
                #pl.imshow(clabels, cmap=cm)
                cpts = np.asarray(cpts)
                pl.scatter(cpts[:,1], cpts[:,0], c='w')#cpts[:,2], cmap=cm)
                #print 'saving corners to',savename
                pl.savefig(savename, dpi=300)

            corners = np.hstack([n*np.ones((len(cpts),1)), cpts])
            return centers, corners

        return centers

    filenames = sorted(args.files)
    if args.threads > 1:
        print "Multiprocessing with {} threads".format(args.threads)
        p = Pool(args.threads)
        points = p.map(f, enumerate(filenames))
    else:
        points = map(f, enumerate(filenames))

    if args.corner:
        points, corners = map(np.vstack, zip(*points))
        if 'POSITIONS' in args.output:
            coutput = args.output.replace('POSITIONS','CORNER_POSITIONS')
        else:
            coutput = ''.join(args.output.split('.')[:-1]+['_CORNER.']+args.output.split('.')[-1:])
        with open(coutput, 'w') as coutput:
            coutput.write('# Frame    X           Y             Label  Eccen        Area\n')
            np.savetxt(coutput, corners, delimiter='     ',
                    fmt=['%6d', '%7.3f', '%7.3f', '%4d', '%1.3f', '%5d'])
    else:
        points = np.vstack(points)

    if 'CORNER_' in args.output:
        args.output = args.output.replace('CORNER_','')
    elif 'CORNER' in args.output:
        args.output = args.output.replace('CORNER','')
    with open(args.output, 'w') as output:
        output.write('# Frame    X           Y             Label  Eccen        Area\n')
        np.savetxt(output, points, delimiter='     ',
                fmt=['%6d', '%7.3f', '%7.3f', '%4d', '%1.3f', '%5d'])
 <|MERGE_RESOLUTION|>--- conflicted
+++ resolved
@@ -70,14 +70,8 @@
 
 Segment = namedtuple('Segment', 'x y label ecc area'.split())
 
-<<<<<<< HEAD
-        Takes threshold arguments,
-            ignores extra_args to avoid unexpected keyword argument error
-
-=======
 def filter_segments(labels, max_ecc=0.5, min_area=15, max_area=200, intensity=None, **extra_args):
     """ filter_segments(labels, max_ecc=0.5, min_area=15, max_area=200) -> [Segment]
->>>>>>> 2b3d4782
         Returns a list of Particles and masks out labels for
         particles not meeting acceptance criteria.
     """
@@ -102,11 +96,8 @@
 
         Returns the list of found particles and the label image.
     """
-<<<<<<< HEAD
-=======
     labels = None
     intensity = None
->>>>>>> 2b3d4782
     print "Seeking particles using", method
     if method == 'walker':
         labels = label_particles_walker(im, **kwargs)
@@ -127,13 +118,8 @@
     print "opening", f
     im = image.open(f)
     im = np.array(im, dtype=float)
-<<<<<<< HEAD
-    im -= im.min()
-    im /= im.max()
-=======
     im = median_filter(im, size=2)
     im = im / im.max()
->>>>>>> 2b3d4782
     return find_particles(im, **kwargs)
 
 def disk(n):
