#!/usr/bin/env python

from socket import gethostname
hostname = gethostname()

from distutils.version import StrictVersion as version
import skimage
skversion = version(skimage.__version__)

import numpy as np
from scipy.ndimage import gaussian_filter, median_filter, binary_erosion, convolve, center_of_mass, imread
from skimage import segmentation
if skversion < version('0.10'):
    from skimage.morphology import label as sklabel
    from skimage.measure import regionprops
else:
    from skimage.measure import regionprops, label as sklabel
from skimage.morphology import disk as _disk
from skimage.viewer import ImageViewer
from collections import namedtuple
from matplotlib import pyplot as plt
import matplotlib.cm

DIST_THRESH = 100.

def label_particles_edge(im, sigma=2, closing_size=0, **extra_args):
    """ label_particles_edge(image, sigma=3, closing_size=3)
        Returns the labels for an image.
        Segments using Canny edge-finding filter.

        keyword arguments:
        image        -- The image in which to find particles
        sigma        -- The size of the Canny filter
        closing_size -- The size of the closing filter
    """
    from skimage.morphology import square, binary_closing, skeletonize
    if skversion < version('0.11'):
        from skimage.filter import canny
    else:
        from skimage.filters import canny
    edges = canny(im, sigma=sigma)
    if closing_size > 0:
        edges = binary_closing(edges, square(closing_size))
    edges = skeletonize(edges)
    labels = sklabel(edges)
    print "found {} segments".format(labels.max())
    labels = np.ma.array(labels, mask=edges==0) # in ma.array mask, False is True, and vice versa
    return labels

def label_particles_walker(im, min_thresh=0.3, max_thresh=0.5, sigma=3):
    """ label_particles_walker(image, min_thresh=0.3, max_thresh=0.5)
        Returns the labels for an image.
        Segments using random_walker method.

        keyword arguments:
        image        -- The image in which to find particles
        min_thresh   -- The lower limit for binary threshold
        max_thresh   -- The upper limit for binary threshold
    """
    if sigma>0:
        im = gaussian_filter(im, sigma)
    labels = np.zeros_like(im)
    labels[im<min_thresh*im.max()] = 1
    labels[im>max_thresh*im.max()] = 2
    return segmentation.random_walker(im, labels)

def label_particles_convolve(im, thresh=3, rmv=None, csize=0, **extra_args):
    """ label_particles_convolve(im, thresh=2)
        Returns the labels for an image
        Segments using a threshold after convolution with proper gaussian kernel
        Uses center of mass from original image to find centroid of segments

        Input:
            image   the original image
            thresh  the threshold above which pixels are included
                        if integer, in units of intensity std dev
                        if float, in absolute units of intensity
            rmv     if given, the positions at which to remove large dots
            csize   kernel size
    """
<<<<<<< HEAD
    from matplotlib import pyplot as plt
    #plt.hist(im.flatten(), bins=100)
    #plt.show()
=======
    # Michael removed disks post-convolution
    if rmv is not None:
        im = remove_disks(im, *rmv)
>>>>>>> 0b2600b4
    if csize == 0:
        raise ValueError('kernel size `csize` not set')
    elif csize < 0:
        ckern = -gdisk(-csize)
    else:
        ckern = gdisk(csize)
    convolved = convolve(im, ckern)

    if rmv is not None:
        convolved = remove_disks(convolved, rmv[0], disk(rmv[1]))

    #convolved[convolved < 0.] = 0.
    convolved -= convolved.min()
    convolved /= convolved.max()

    if isinstance(thresh, int):
        if rmv is not None:
            thresh -= 1 # smaller threshold for corners
        thresh = convolved.mean() + thresh*convolved.std()

<<<<<<< HEAD
    labels = label(convolved > thresh)
    
=======
    labels = sklabel(convolved > thresh)
>>>>>>> 0b2600b4
    #print "found {} segments above thresh".format(labels.max())
    return labels, convolved

Segment = namedtuple('Segment', 'x y label ecc area'.split())

def filter_segments(labels, max_ecc, min_area, max_area, max_detect=None,
                    circ=None, intensity=None, **extra_args):
    """ filter_segments(labels, max_ecc=0.5, min_area=15, max_area=200) -> [Segment]
        Returns a list of Particles and masks out labels for
        particles not meeting acceptance criteria.
    """
    pts = []
    strengths = []
    centroid = 'Centroid' if intensity is None else 'WeightedCentroid'
    if skversion < version('0.10'):
        rprops = regionprops(labels, ['Area', 'Eccentricity', centroid], intensity)
    else:
        rprops = regionprops(labels, intensity)
    for rprop in rprops:
        area = rprop['area']
        ecc = rprop['eccentricity']
        if area < min_area:
            #print 'too small:', area
            continue
        elif area > max_area:
            #print 'too big:', area
            continue
        elif ecc > max_ecc:
            #print 'too eccentric:', ecc
            #labels[labels==rprop.label] = np.ma.masked
            continue
        x, y = rprop[centroid]
        if circ:
            co, ro = circ
            if (x - co[0])**2 + (y - co[1])**2 > ro**2:
                continue
        pts.append(Segment(x, y, rprop.label, ecc, area))
        if max_detect is not None:
            strengths.append(rprop['mean_intensity'])
    if max_detect is not None:
        pts = pts[np.argsort(-strengths)]
    return pts[:max_detect]

def find_particles(imfile, method='edge', return_image=False, circ=None, **kwargs):
    """ find_particles(imfile, gaussian_size=3, **kwargs) -> [Segment],labels
        Find the particles in image im. The arguments in kwargs is
        passed to label_particles and filter_segments.

        Returns the list of found particles and the label image.
    """
    if args.verbose: print "opening", imfile
    im = imread(imfile).astype(float)
    if imfile.lower().endswith('tif'):
        # clean pixel noise from phantom images
        pass #im = median_filter(im, size=2)
    elif imfile.lower().endswith('jpg') and im.ndim == 3:
        # use just the green channel from color slr images
        raise StandardError, "Only do this for red lego's"
        im = im[..., 1]
<<<<<<< HEAD
    im[im < im.mean() - 2*im.std()] = 0.
    #im = gaussian_filter(im, 1)
    x = im.mean()# + im.std()
    im[im > x] = x
    im /= im.max()
=======

    # clip to two standard deviations about the mean
    # and normalize to [0, 1]
    s = 2*im.std()
    m = im.mean()
    im -= m - s
    im /= 2*s
    np.clip(im, 0, 1, out=im)
>>>>>>> 0b2600b4

    intensity = None

    #print "Seeking particles using", method
    if method == 'walker':
        labels = label_particles_walker(im, **kwargs)
    elif method == 'edge':
        labels = label_particles_edge(im, **kwargs)
    elif method == 'convolve':
        labels, convolved = label_particles_convolve(im, **kwargs)
<<<<<<< HEAD
        intensity = 1 - im
=======
        intensity = im if kwargs['csize'] > 0 else 1 - im
>>>>>>> 0b2600b4
    else:
        raise RuntimeError('Undefined method "%s"' % method)

    pts = filter_segments(labels, intensity=intensity, circ=circ, **kwargs)
    return (pts, labels) + ((convolved,) if return_image else ())

def disk(n):
    return _disk(n).astype(int)

def gdisk(n, w=None):
    """ gdisk(n):
        return a gaussian kernel with zero integral and unity std dev.
    """
    if w is None:
        w = 2*n
    circ = ((np.indices([2*w+1, 2*w+1]) - w)**2).sum(0) <= (w+1)**2
    g = np.arange(-w, w+1, dtype=float)
    g = np.exp(-.5 * g**2 / n**2)
    g = np.outer(g, g)  # or g*g[...,None]
    g -= g[circ].mean()
    g /= g[circ].std()
    g[~circ] = 0
    assert np.allclose(g.sum(),0), 'sum is nonzero: {}'.format(g.sum())
    return g

def remove_segments(orig, particles, labels):
    """ remove_segments(orig, particles, labels)
        attempts to remove the found big dot segment as found in original
    """
    return

def remove_disks(orig, particles, dsk):
    """ remove_disks(method=['disk' or 'segment'])
        removes a disk of given size centered at dot location
        inputs:
            orig   -    input image as ndarray or PIL Image
            particles - list of particles (namedtuple Segment)
            dsk   -    radius of disk, default is skimage.morphology.disk(r)
                            (size of square array is 2*r+1)
        output:
            the original image with big dots removed
    """
    if np.isscalar(dsk): dsk = disk(dsk)
    disks = np.ones(orig.shape, int)
    if isinstance(particles[0], Segment):
        xys = zip(*(map(int, (p.x, p.y)) for p in particles))
    elif 'X' in particles.dtype.names:
        xys = np.round(particles['X']).astype(int), np.round(particles['Y']).astype(int)
    disks[xys] = 0
    disks = binary_erosion(disks, dsk)
    return orig*disks

if __name__ == '__main__':
    import matplotlib
    if 'foppl' in hostname: matplotlib.use('Agg')
    import matplotlib.pyplot as pl
    from multiprocessing import Pool
    from argparse import ArgumentParser
    from os import path, makedirs

    parser = ArgumentParser()
    parser.add_argument('files', metavar='FILE', nargs='+',
                        help='Images to process')
    parser.add_argument('-p', '--plot', action='count',
                        help="Produce a plot for each image. Use more p's for more images")
    parser.add_argument('-v', '--verbose', action='count',
                        help="Control verbosity")
    parser.add_argument('-o', '--output', default='POSITIONS.txt',
                        help='Output file')
    parser.add_argument('-N', '--threads', default=1, type=int,
                        help='Number of worker threads')
    parser.add_argument('-s', '--select', action='store_true',
                        help='Open the first image and specify the circle of interest')
    parser.add_argument('-b', '--both', action='store_true',
                        help='find both center and corner dots')
    parser.add_argument('--slr', action='store_true',
                        help='Full resolution SLR was used')
    parser.add_argument('-k', '--kern', default=0, type=float,
                        help='Kernel size for convolution')
    parser.add_argument('--min', default=-1, type=int,
                        help='Minimum area')
    parser.add_argument('--max', default=np.inf, type=int,
                        help='Maximum area')
    parser.add_argument('--ecc', default=.8, type=float,
                        help='Maximum eccentricity')
    parser.add_argument('-c', '--ckern', default=0, type=float,
                        help='Kernel size for convolution for corner dots')
    parser.add_argument('--cmin', default=-1, type=int,
                        help='Minimum area for corner dots')
    parser.add_argument('--cmax', default=np.inf, type=int,
                        help='Maximum area for corner dots')
    parser.add_argument('--cecc', default=.8, type=float,
                        help='Maximum eccentricity for corner dots')
    parser.add_argument('--circ', action='store_true',
                        help='Open the first image and specify the circle of interest')
    args = parser.parse_args()

    if '*' in args.files[0] or '?' in args.files[0]:
        from glob import glob
        filenames = sorted(glob(args.files[0]))
    else:
        filenames = sorted(args.files)
<<<<<<< HEAD
=======

    if args.plot and len(filenames) > 10:
        args.plot = helpy.bool_input(
                    "Are you sure you want to make plots for all {} frames?"
                    " ".format(len(filenames)))
>>>>>>> 0b2600b4

    kern_area = np.pi*args.kern**2
    if args.min == -1:
        args.min = kern_area/2
        if args.verbose: print "using min =", args.min
    if args.max == np.inf:
        args.max = 2*kern_area
        if args.verbose: print "using max =", args.max

    if args.both:
        ckern_area = np.pi*args.ckern**2
        if args.cmin == -1: args.cmin = ckern_area/2
        if args.cmax == np.inf: args.cmax = 2*ckern_area

    if args.select:
        co, ro = helpy.circle_click(filenames[0])

<<<<<<< HEAD
    if args.circ:
        first_img = imread(filenames[0])
        x = []
        y = []
        origin = []
        viewer = ImageViewer(first_img)
        r2 = []
        ax = viewer.canvas.figure.add_subplot(111)

        def on_click(event):
            eventx = (event.x - 15) * 600. / 548
            x.append(eventx)
            eventy = (600 - event.y - 52) * 598. / 546
            y.append(eventy)
            if len(x) == 3:
                C = [x1**2 + y1**2 for x1, y1 in zip(x, y)]
                top = ((C[2] - C[0])*(x[1] - x[0]) + (C[1] - C[0])*(x[0] - x[2]))
                Y = top / 2 / ((y[2] - y[0])*(x[1] - x[0]) + (y[1] - y[0]) * (x[0] - x[2]))
                X = (C[1] - C[0] + 2*Y*(y[0] - y[1])) / 2 / (x[1] - x[0])
                origin.append((X, Y))
                r2.append((eventx - X)**2 + (eventy - Y)**2)
                circ = matplotlib.patches.Circle((X, Y), radius=r2[0]**.5, color='g', fill=False)
                ax.add_patch(circ)
                viewer.canvas.draw()

        viewer.canvas.mpl_connect('button_press_event', on_click)
        viewer.show()
        origin = origin[0]
        r2 = r2[0]

    if args.plot:
        cm = pl.cm.prism_r
        pdir = path.split(path.abspath(args.output))[0]
=======
>>>>>>> 0b2600b4
    threshargs =  {'max_ecc' : args.ecc,
                   'min_area': args.min,
                   'max_area': args.max,
                   'csize'   : args.kern}
    cthreshargs = {'max_ecc' : args.cecc,
                   'min_area': args.cmin,
                   'max_area': args.cmax,
                   'csize'   : args.ckern}
    #threshargs =  {'max_ecc' :   .7 if args.slr else  .7, # .6
    #               'min_area':  800 if args.slr else  15, # 870
    #               'max_area': 1600 if args.slr else 200, # 1425
    #               'csize'   :   22 if args.slr else  10}
    #cthreshargs = {'max_ecc' :  .8 if args.slr else .8,
    #               'min_area':  80 if args.slr else  3, # 92
    #               'max_area': 200 if args.slr else 36, # 180
    #               'csize'   :   5 if args.slr else  2}

    def plot_positions(savebase, level, pts, labels, convolved=None,):
        cm = pl.cm.prism_r
        pl.clf()
        labels_mask = labels.astype(float)
        labels_mask[labels_mask==0] = np.nan
        pl.imshow(labels_mask, cmap=cm, interpolation='nearest')
        ax = pl.gca()
        xl, yl = ax.get_xlim(), ax.get_ylim()
        if level > 1:
            ptsarr = np.asarray(pts)
            pl.scatter(ptsarr[:,1], ptsarr[:,0], s=10, c='r')#ptsarr[:,2], cmap=cm)
            pl.xlim(xl); pl.ylim(yl)
        savename = savebase + '_POSITIONS.png'
        if args.verbose: print 'saving positions image to', savename
        pl.savefig(savename, dpi=300)
        if level > 2:
            pl.clf()
            pl.imshow(convolved, cmap='gray')
            if args.plot > 3:
                ptsarr = np.asarray(pts)
                pl.scatter(ptsarr[:,1], ptsarr[:,0], s=10, c='r')#ptsarr[:,2], cmap=cm)
                pl.xlim(xl); pl.ylim(yl)
            savename = savebase + '_CONVOLVED.png'
            if args.verbose: print 'saving positions with background to', savename
            pl.savefig(savename, dpi=300)

    def get_positions((n,filename)):
        circ = (co, ro) if args.select else None
        out = find_particles(filename, method='convolve',
                            return_image=args.plot>2,
                            circ=circ, **threshargs)
        if args.plot > 2:
            pts, labels, convolved = out
        else:
            pts, labels = out

<<<<<<< HEAD
        if args.circ:
            pts = [p for p in pts if (p.x - origin[0])**2 + (p.y - origin[1])**2 < r2]
            out = (pts,) + out[1:]

=======
>>>>>>> 0b2600b4
        nfound = len(pts)
        if nfound < 1:
            print 'Found no particles in ', path.basename(filename)
            return
        centers = np.hstack([n*np.ones((nfound,1)), pts])
        print '%20s: Found %d particles' % (path.basename(filename), nfound)
        if args.plot:
            pdir = path.dirname(path.abspath(args.output))
            savebase = path.join(pdir, path.splitext(path.basename(filename))[0])
            plot_positions(savebase, args.plot, *out)

<<<<<<< HEAD
        if args.corner:
            out = find_particles(filename, method='convolve',
                                return_image=args.plot>2, rmv=(pts, abs(args.kern)),
                                 **cthreshargs)
=======
        if args.both:
            out = find_particles(filename, method='convolve', return_image=args.plot>2,
                    rmv=(pts, abs(args.kern)), circ=circ, **cthreshargs)
>>>>>>> 0b2600b4
            if args.plot > 2:
                cpts, clabels, cconvolved = out
            else:
                cpts, clabels = out

<<<<<<< HEAD
            if args.circ:
                cpts = [p for p in cpts if (p.x - origin[0])**2 + \
                        (p.y - origin[1])**2 < r2]
            old_cpts = cpts[:]
            cpts = []
            for pt in old_cpts:
                for bigpt in pts:
                    if (pt[0]-bigpt[0])**2 + (pt[1]-bigpt[1])**2 < DIST_THRESH:
                        cpts.append(pt)
                        break
            out = (cpts,) + out[1:]
=======
            #Keep only cpts that are near at least one big point
            # TODO: this may be a waste of time (michael added it)
            # Much faster now with cdist, not nested loops
            # Still it's not the point of this function.
            #dist_thresh = 20
            #from scipy.spatial.distance import cdist
            ## TODO: cpts and pts are lists of Segments, not arrays of x,y
            #close = (cdist(cpts, pts) < dist_thresh).any(axis=1)
            #cpts = cpts[close] #TODO: cant index a list with bools
            #clabels = clabels[close]
>>>>>>> 0b2600b4

            nfound = len(cpts)
            if nfound < 1:
                print 'Found no corners, returning only centers'
                return centers
            print '%20s: Found %d corners' % (path.basename(filename), nfound)
            if args.plot:
                plot_positions(savebase+'_CORNER', args.plot, cpts, clabels)
            corners = np.hstack([n*np.ones((nfound,1)), cpts])
            return centers, corners

        return centers

    if args.threads > 1:
        print "Multiprocessing with {} threads".format(args.threads)
        p = Pool(args.threads)
        mapper = p.map
    else:
        mapper = map
    points = mapper(get_positions, enumerate(filenames))
    points = filter(lambda x: len(x) > 0, points)

    fulldir = path.abspath(path.dirname(args.output))
    if not path.exists(fulldir):
        print "Creating new directory", fulldir
        makedirs(fulldir)

    if not args.output.endswith('_POSITIONS.txt'):
        if args.output.endswith('.txt'):
            args.output = args.output.replace('.txt', '_POSITIONS.txt')
        else:
            args.output += '_POSITIONS.txt'
    if args.both:
        points, corners = map(np.vstack, zip(*points))
        if 'CORNER' in args.output:
            coutput = args.output
        else:
            if 'POSITIONS' in args.output:
                coutput = args.output.replace('POS','CORNER_POS')
            else:
                coutput = args.output.split('.')
                coutput.insert(-1, '_CORNER.')
                coutput = ''.join(coutput)
        with open(coutput, 'w') as coutput:
            print "Saving corner positions to ", coutput.name
            coutput.write('# Kern     Min area    Max area      Max eccen\n')
<<<<<<< HEAD
            coutput.write('#%5.2f%7d%13d%15.2f\n' % (args.ckern, args.cmin, args.cmax, args.cecc))
=======
            coutput.write('#%5.2f%7d%13d%15.2f\n' % (
                          args.ckern, args.cmin, args.cmax, args.cecc))
>>>>>>> 0b2600b4
            coutput.write('#\n')
            coutput.write('# Frame    X           Y             Label  Eccen        Area\n')
            np.savetxt(coutput, corners, delimiter='     ',
                    fmt=['%6d', '%7.3f', '%7.3f', '%4d', '%1.3f', '%5d'])
    else:
        points = np.vstack(points)

    if 'CORNER_' in args.output:
        args.output = args.output.replace('CORNER_','')
    elif 'CORNER' in args.output:
        args.output = args.output.replace('CORNER','')
    with open(args.output, 'w') as output:
        print "Saving positions to ", args.output
        output.write('# Kern     Min area    Max area      Max eccen\n')
        output.write('#%5.2f%7d%13d%15.2f\n' % (args.kern, args.min, args.max, args.ecc))
        output.write('#\n')
        output.write('# Frame    X           Y             Label  Eccen        Area\n')
        np.savetxt(output, points, delimiter='     ',
                fmt=['%6d', '%7.3f', '%7.3f', '%4d', '%1.3f', '%5d'])
 <|MERGE_RESOLUTION|>--- conflicted
+++ resolved
@@ -16,12 +16,7 @@
 else:
     from skimage.measure import regionprops, label as sklabel
 from skimage.morphology import disk as _disk
-from skimage.viewer import ImageViewer
 from collections import namedtuple
-from matplotlib import pyplot as plt
-import matplotlib.cm
-
-DIST_THRESH = 100.
 
 def label_particles_edge(im, sigma=2, closing_size=0, **extra_args):
     """ label_particles_edge(image, sigma=3, closing_size=3)
@@ -78,15 +73,9 @@
             rmv     if given, the positions at which to remove large dots
             csize   kernel size
     """
-<<<<<<< HEAD
-    from matplotlib import pyplot as plt
-    #plt.hist(im.flatten(), bins=100)
-    #plt.show()
-=======
     # Michael removed disks post-convolution
     if rmv is not None:
         im = remove_disks(im, *rmv)
->>>>>>> 0b2600b4
     if csize == 0:
         raise ValueError('kernel size `csize` not set')
     elif csize < 0:
@@ -95,10 +84,6 @@
         ckern = gdisk(csize)
     convolved = convolve(im, ckern)
 
-    if rmv is not None:
-        convolved = remove_disks(convolved, rmv[0], disk(rmv[1]))
-
-    #convolved[convolved < 0.] = 0.
     convolved -= convolved.min()
     convolved /= convolved.max()
 
@@ -107,12 +92,7 @@
             thresh -= 1 # smaller threshold for corners
         thresh = convolved.mean() + thresh*convolved.std()
 
-<<<<<<< HEAD
-    labels = label(convolved > thresh)
-    
-=======
     labels = sklabel(convolved > thresh)
->>>>>>> 0b2600b4
     #print "found {} segments above thresh".format(labels.max())
     return labels, convolved
 
@@ -172,13 +152,6 @@
         # use just the green channel from color slr images
         raise StandardError, "Only do this for red lego's"
         im = im[..., 1]
-<<<<<<< HEAD
-    im[im < im.mean() - 2*im.std()] = 0.
-    #im = gaussian_filter(im, 1)
-    x = im.mean()# + im.std()
-    im[im > x] = x
-    im /= im.max()
-=======
 
     # clip to two standard deviations about the mean
     # and normalize to [0, 1]
@@ -187,7 +160,6 @@
     im -= m - s
     im /= 2*s
     np.clip(im, 0, 1, out=im)
->>>>>>> 0b2600b4
 
     intensity = None
 
@@ -198,11 +170,7 @@
         labels = label_particles_edge(im, **kwargs)
     elif method == 'convolve':
         labels, convolved = label_particles_convolve(im, **kwargs)
-<<<<<<< HEAD
-        intensity = 1 - im
-=======
         intensity = im if kwargs['csize'] > 0 else 1 - im
->>>>>>> 0b2600b4
     else:
         raise RuntimeError('Undefined method "%s"' % method)
 
@@ -296,8 +264,6 @@
                         help='Maximum area for corner dots')
     parser.add_argument('--cecc', default=.8, type=float,
                         help='Maximum eccentricity for corner dots')
-    parser.add_argument('--circ', action='store_true',
-                        help='Open the first image and specify the circle of interest')
     args = parser.parse_args()
 
     if '*' in args.files[0] or '?' in args.files[0]:
@@ -305,14 +271,11 @@
         filenames = sorted(glob(args.files[0]))
     else:
         filenames = sorted(args.files)
-<<<<<<< HEAD
-=======
 
     if args.plot and len(filenames) > 10:
         args.plot = helpy.bool_input(
                     "Are you sure you want to make plots for all {} frames?"
                     " ".format(len(filenames)))
->>>>>>> 0b2600b4
 
     kern_area = np.pi*args.kern**2
     if args.min == -1:
@@ -330,42 +293,6 @@
     if args.select:
         co, ro = helpy.circle_click(filenames[0])
 
-<<<<<<< HEAD
-    if args.circ:
-        first_img = imread(filenames[0])
-        x = []
-        y = []
-        origin = []
-        viewer = ImageViewer(first_img)
-        r2 = []
-        ax = viewer.canvas.figure.add_subplot(111)
-
-        def on_click(event):
-            eventx = (event.x - 15) * 600. / 548
-            x.append(eventx)
-            eventy = (600 - event.y - 52) * 598. / 546
-            y.append(eventy)
-            if len(x) == 3:
-                C = [x1**2 + y1**2 for x1, y1 in zip(x, y)]
-                top = ((C[2] - C[0])*(x[1] - x[0]) + (C[1] - C[0])*(x[0] - x[2]))
-                Y = top / 2 / ((y[2] - y[0])*(x[1] - x[0]) + (y[1] - y[0]) * (x[0] - x[2]))
-                X = (C[1] - C[0] + 2*Y*(y[0] - y[1])) / 2 / (x[1] - x[0])
-                origin.append((X, Y))
-                r2.append((eventx - X)**2 + (eventy - Y)**2)
-                circ = matplotlib.patches.Circle((X, Y), radius=r2[0]**.5, color='g', fill=False)
-                ax.add_patch(circ)
-                viewer.canvas.draw()
-
-        viewer.canvas.mpl_connect('button_press_event', on_click)
-        viewer.show()
-        origin = origin[0]
-        r2 = r2[0]
-
-    if args.plot:
-        cm = pl.cm.prism_r
-        pdir = path.split(path.abspath(args.output))[0]
-=======
->>>>>>> 0b2600b4
     threshargs =  {'max_ecc' : args.ecc,
                    'min_area': args.min,
                    'max_area': args.max,
@@ -419,13 +346,6 @@
         else:
             pts, labels = out
 
-<<<<<<< HEAD
-        if args.circ:
-            pts = [p for p in pts if (p.x - origin[0])**2 + (p.y - origin[1])**2 < r2]
-            out = (pts,) + out[1:]
-
-=======
->>>>>>> 0b2600b4
         nfound = len(pts)
         if nfound < 1:
             print 'Found no particles in ', path.basename(filename)
@@ -437,34 +357,15 @@
             savebase = path.join(pdir, path.splitext(path.basename(filename))[0])
             plot_positions(savebase, args.plot, *out)
 
-<<<<<<< HEAD
-        if args.corner:
+        if args.both:
             out = find_particles(filename, method='convolve',
-                                return_image=args.plot>2, rmv=(pts, abs(args.kern)),
-                                 **cthreshargs)
-=======
-        if args.both:
-            out = find_particles(filename, method='convolve', return_image=args.plot>2,
-                    rmv=(pts, abs(args.kern)), circ=circ, **cthreshargs)
->>>>>>> 0b2600b4
+                    return_image=args.plot>2, rmv=(pts, abs(args.kern)),
+                    circ=circ, **cthreshargs)
             if args.plot > 2:
                 cpts, clabels, cconvolved = out
             else:
                 cpts, clabels = out
 
-<<<<<<< HEAD
-            if args.circ:
-                cpts = [p for p in cpts if (p.x - origin[0])**2 + \
-                        (p.y - origin[1])**2 < r2]
-            old_cpts = cpts[:]
-            cpts = []
-            for pt in old_cpts:
-                for bigpt in pts:
-                    if (pt[0]-bigpt[0])**2 + (pt[1]-bigpt[1])**2 < DIST_THRESH:
-                        cpts.append(pt)
-                        break
-            out = (cpts,) + out[1:]
-=======
             #Keep only cpts that are near at least one big point
             # TODO: this may be a waste of time (michael added it)
             # Much faster now with cdist, not nested loops
@@ -475,7 +376,6 @@
             #close = (cdist(cpts, pts) < dist_thresh).any(axis=1)
             #cpts = cpts[close] #TODO: cant index a list with bools
             #clabels = clabels[close]
->>>>>>> 0b2600b4
 
             nfound = len(cpts)
             if nfound < 1:
@@ -522,12 +422,8 @@
         with open(coutput, 'w') as coutput:
             print "Saving corner positions to ", coutput.name
             coutput.write('# Kern     Min area    Max area      Max eccen\n')
-<<<<<<< HEAD
-            coutput.write('#%5.2f%7d%13d%15.2f\n' % (args.ckern, args.cmin, args.cmax, args.cecc))
-=======
             coutput.write('#%5.2f%7d%13d%15.2f\n' % (
                           args.ckern, args.cmin, args.cmax, args.cecc))
->>>>>>> 0b2600b4
             coutput.write('#\n')
             coutput.write('# Frame    X           Y             Label  Eccen        Area\n')
             np.savetxt(coutput, corners, delimiter='     ',
