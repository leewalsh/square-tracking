#!/usr/bin/env python
# encoding: utf-8
"""Calculate and analyze the velocity noise in granular particle motion. Plot
noise distribution and autocorrelation.

Copyright (c) 2015--2017 Lee Walsh, 2015 Sarah Schlossberg, Department of
Physics, University of Massachusetts; all rights reserved.
"""

from __future__ import division

import os
from glob import iglob
from functools import partial
from math import sqrt

import numpy as np
from scipy.stats import skew, kurtosis, skewtest, kurtosistest
import matplotlib.pyplot as plt

import helpy
import correlation as corr
import curve


if __name__ == '__main__':
    from argparse import ArgumentParser
    parser = ArgumentParser(description=__doc__)
    arg = parser.add_argument
    arg('prefix', help='Prefix without trial number')
    arg('command', nargs='+', choices=['widths', 'hist', 'autocorr'],
        help=('Which command to run: '
              '`widths`: plot several derivative widths, '
              '`hist`: plot velocity histograms, '
              '`autocorr`: plot <vv> autocorrelation'))
    arg('-o', '--orientation', action='store_false',
        dest='do_translation', help='Only orientational noise?')
    arg('-t', '--translation', action='store_false',
        dest='do_orientation', help='Only translational noise?')
    arg('--sets', type=int, default=0, metavar='N', nargs='?', const=1,
        help='Number of sets')
    arg('--width', metavar='W',
        help='Smoothing width for derivative, may give several')
    arg('--particle', type=str, default='', help='Particle name')
    arg('--noshow', action='store_false', dest='show',
        help="Don't show figures (just save them)")
    arg('--nosave', action='store_false', dest='save',
        help="Don't save outputs or figures")
    arg('--suffix', type=str, default='', help='Suffix to append to savenames')
    arg('--lin', action='store_true', help='Plot on linear scale?')
    arg('--log', action='store_true', help='Plot on a log scale?')
    arg('--dupes', action='store_true', help='Remove duplicates from tracks')
    arg('--normalize', action='store_true', help='Normalize by max?')
    arg('--frame', choices=['lab', 'self'], default='self',
        help='Correlations in "lab" or "self" frame?')
    arg('--untrackorient', action='store_false', dest='torient',
        help='Untracked raw orientation (mod 2pi)?')
    arg('-g', '--gaps', choices=['interp', 'nans', 'leave'], default='interp',
        nargs='?', const='nans', help="Gap handling: choose from %(choices)s. "
        "default is %(default)s, `-g` or `--gaps` alone gives %(const)s")
    arg('--stub', type=int, help='Min track length. Default: 10')
    arg('--nosubtract', action='store_false', dest='subtract',
        help="Don't subtract v0?")
    arg('-s', '--side', type=float,
        help='Particle size in pixels, for unit normalization')
    arg('-f', '--fps', type=float, help="Number frames per shake "
        "(or second) for unit normalization.")
    arg('-v', '--verbose', action='count', help="Be verbose")
    args = parser.parse_args()

pi = np.pi

ls = {'o': '-', 'x': '-.', 'y': ':', 'par': '--', 'perp': '-.', 'etapar': ':'}
marker = {'o': 'o', 'x': '-', 'y': '|', 'par': '^', 'perp': 'v', 'etapar': '^'}
cs = {'mean': 'r', 'var': 'g', 'D': 'g', 'std': 'b', 'skew': 'm', 'kurt': 'k', 'fit': 'k',
      'o': plt.cm.PRGn(0.9), 'x': plt.cm.PRGn(0.1), 'y': plt.cm.PRGn(0.1),
      'par': plt.cm.RdBu(0.8), 'etapar': plt.cm.RdBu(0.8),
      'perp': plt.cm.RdBu(0.2)}

texlabel = {'o': r'$\xi$', 'x': '$v_x$', 'y': '$v_y$', 'par': r'$v_\parallel$',
            'perp': r'$\eta_\perp$', 'etapar': r'$\eta_\parallel$'}
englabel = {'o': 'rotation', 'x': 'x (lab)', 'y': 'y (lab)',
            'par': 'longitudinal', 'perp': 'transverse', 'etapar': 'longitudinal'}
labels = 0

def noise_derivatives(tdata, width=(0.65,), side=1, fps=1):
    """calculate angular and positional derivatives in lab & particle frames.

    Returns the derivatives in structured array with dtype having fields
        'o', 'x', 'y', 'par', 'perp'
    for the velocity in
        orientation, x, y, parallel, and perpendicular directions
    and noise fields
        'etax', 'etay', 'etapar'
    for velocity with average forward motion subtracted

    the arrays dtype is defined by helpy.vel_dtype
    """
    shape = ((len(width),) if len(width) > 1 else ()) + tdata.shape
    v = np.empty(shape, helpy.vel_dtype)
    x = tdata['f']/fps
    cos, sin = np.cos(tdata['o']), np.sin(tdata['o'])
    unit = {'x': side, 'y': side, 'o': 1}
    for oxy in 'oxy':
        v[oxy] = np.array([curve.der(tdata[oxy]/unit[oxy], x=x, iwidth=w)
                           for w in width]).squeeze()
    v['v'] = np.hypot(v['x'], v['y'])
    v['par'] = v['x']*cos + v['y']*sin
    v['perp'] = v['x']*sin - v['y']*cos
    v0 = v['par'].mean(-1, keepdims=len(shape) > 1)
    v['etax'] = v['x'] - v0*cos
    v['etay'] = v['y'] - v0*sin
    v['eta'] = np.hypot(v['etax'], v['etay'])
    v['etapar'] = v['par'] - v0
    v = helpy.add_self_view(v, ('x', 'y'), 'xy')
    v = helpy.add_self_view(v, ('par', 'perp'), 'nt')
    return v.T


def compile_noise(tracksets, width=(0.65,), cat=True, side=1, fps=1):
    vs = {}
    for prefix, tsets in tracksets.iteritems():
        vsets = {t: noise_derivatives(ts, width=width, side=side, fps=fps)
                 for t, ts in tsets.iteritems()}
        if cat:
            fsets, fvsets = helpy.load_framesets((tsets, vsets))
            fs = sorted(fsets)
            # tdata = np.concatenate([fsets[f] for f in fs])
            vdata = np.concatenate([fvsets[f] for f in fs])
            vs[prefix] = vdata
        else:
            vs[prefix] = vsets
    return np.concatenate(vs.values()) if cat else vs


def get_stats(a):
    """Computes mean, D_T or D_R, and standard error for a list.
    """
    a = np.asarray(a)
    n = a.shape[-1]
    keepdims = a.ndim > 1
    M = np.nanmean(a, -1, keepdims=keepdims)
    # c = a - M
    # variance = np.einsum('...j,...j->...', c, c)/n
    variance = np.nanvar(a, -1, keepdims=keepdims, ddof=1)
    D = 0.5*variance*args.fps
    SE = np.sqrt(variance)/sqrt(n - 1)
    SK = skew(a, -1, nan_policy='omit')
    KU = kurtosis(a, -1, nan_policy='omit')
    SK_t = skewtest(a, -1, nan_policy='omit')
    KU_t = kurtosistest(a, -1, nan_policy='omit')
    if keepdims:
        SK = np.array(SK)[..., None]
        KU = np.array(KU)[..., None]
    else:
        SK = float(SK)
        KU = float(KU)
    stat = {'mean': M, 'var': variance, 'D': D, 'std': SE,
            'skew': SK, 'skew_test': np.array(SK_t.statistic),
            'kurt': KU, 'kurt_test': np.array(KU_t.statistic)}
    if not keepdims:
        print '\n'.join(['{:>10}: {: .4f}'.format(k, float(v))
                         for k, v in stat.items()])
    return stat


def compile_widths(tracksets, widths, side=1, fps=1, **kwargs):
    vs = compile_noise(tracksets, widths, cat=True, side=side, fps=fps)
    stats = {v: get_stats(vs[v].T)
             for v in ('o', 'par', 'perp', 'etapar')}
    return stats


def plot_widths(widths, stats, fig, normalize=False):
    statistics = 'mean var D skew kurt'.split()
    for i, s in enumerate(statistics):
        ax = fig.add_subplot(len(statistics), 1, i+1)
        for v in stats:
            val = stats[v][s]
            if normalize:
                sign = np.sign(val.sum())
                val = sign*val
                #val = val - val.mean()
                val = val/val.max()
                ax.axhline(1, lw=0.5, c='k', ls=':', alpha=0.5)
            ax.plot(widths, val, '.'+ls[v]+cs[s], label=texlabel[v])
        ax.set_title(s)
        ax.margins(y=0.1)
        ax.minorticks_on()
        ax.grid(axis='x', which='both')
        if normalize:
            ax.set_ylim(-0.1, 1.1)
        ax.legend(loc='best')


def plot_hist(a, ax, bins=100, log=True, orient=False,
              label='v', title='', subtitle='', c=cs['o'], histtype='step'):
    if args.verbose:
        print title + subtitle + str(label)
    stats = get_stats(a)
    if isinstance(label, dict):
        label.update(stats)
        label = '\n'.join([r'$\langle {val} \rangle = {mean:.5f}$',
                           r'$\ D_{sub}\  = {D:.5f}$',
                           r'$\ \gamma_1 = {skew:.5f}$',
                           r'$\ \gamma_2 = {kurt:.5f}$',
                           r'$\sigma/\sqrt{{N}} = {std:.5f}$']).format(**label)
    if label == 'longitudinal':
        xlim = bins[0]
        bins = bins + stats['mean']/2
        xlim = xlim, bins[-1]
    else:
        xlim = bins[0], bins[-1]
    counts, bins, _ = ax.hist(a, bins, range=(bins[0], bins[-1]), label=label,
                              log=log, alpha=1 if histtype == 'step' else 0.6,
                              color=c, histtype=histtype)
    plot_gaussian(stats['mean'], stats['var'], bins, counts.sum(), ax, orient)
    #ax.tick_params(top=False, which='both')
    ax.tick_params(direction='in', which='both')
    ax.axvline(x=0, color='grey', linestyle='-', linewidth=0.5, zorder=0.1)

    leg_handles, leg_labels = ax.get_legend_handles_labels()
    ax.legend(leg_handles[::-1], leg_labels[::-1], bbox_to_anchor=(0, 1.05),
              loc='upper left', fontsize='small', frameon=False,
              handlelength=1, handletextpad=0.5, labelspacing=.1,
              borderaxespad=0.2)
    ax.set_ylabel(r'$N(\eta)$', labelpad=2)
    xlabel = r'$\Delta r \, f/s$'
    l, r = ax.set_xlim(xlim)
    if orient:
        #xticks = np.linspace(l, r, 3)
        xticks = np.array([-pi/4, 0, pi/4])
        ax.set_xticks(xticks)
        #xticklabels = map(r'${:.2f}\pi$'.format, xticks/pi)
        xticklabels = [r'$-\pi/4$', r'$0$', r'$\pi/4$']
        ax.set_xticklabels(xticklabels, fontsize='small')
        xlabel = r'$\Delta\theta \, f$'
        ax.set_ylabel(r'$N(\xi)$', labelpad=2)
    elif label == 'longitudinal':
        helpy.mark_value(
            ax, stats['mean'], r'$v_0$',
            line=dict(color=cs['par'], coords='data', start=0,
                      stop=counts[np.searchsorted(bins, stats['mean'])]),
            annotate=dict(xy=(stats['mean'], ax.get_ylim()[0]), xytext=(0, 9),
                          ha='center', arrowprops=dict(arrowstyle='->', lw=1)))
        #xticks = np.linspace(np.round(l, 1), np.round(r, 1), 3)
        #xticks = [-0.5, 0, 0.5]
        #ax.set_xticks(xticks)
    if log:
        ypowb, ypowt = 0, int(1.9 + np.log10(counts.max()))
        ax.set_ylim(10**ypowb, 10**ypowt - 1)
        yticks = 10**np.arange(ypowb, ypowt)
        yticks_minor = yticks * np.arange(2, 10)[:, None]
        ax.set_yticks(yticks)
        ax.set_yticks(yticks_minor.flatten(), minor=True)
    ax.set_xlabel(xlabel, labelpad=2)
    title = " ".join(filter(None, [title, subtitle]))
    if title:
        ax.set_title(title)
    return stats


def plot_gaussian(M, var, bins, count=1, ax=None, show_var=False):
    ax = ax or plt.gca()
    dx = bins[1] - bins[0]
    g = np.exp(-0.5 * (bins-M)**2 / var)
    a = sqrt(2*pi*var) / (dx*count)
    g /= a
    if show_var:
        varx, vary = sqrt(var), np.exp(-0.5)/a
        print 'variance arrow', varx, vary
        ax.annotate(r'$\sigma$', xytext=(M, vary), ha='center', va='center',
                    xy=(M-varx, vary),
                    arrowprops=dict(arrowstyle="->"),
                    )
        ax.annotate(r'$\sigma$', xytext=(M, vary), ha='center', va='center',
                    xy=(M+varx, vary),
                    arrowprops=dict(arrowstyle="->"),
                    )

    ax.plot(bins, g, c=cs['fit'], lw=1, zorder=0.5)


def vv_autocorr(vs, normalize=False):
    normalize = normalize and 1
    fields = helpy.vel_dtype.names
    vvs = [corr.autocorr(helpy.consecutive_fields_view(tv, fields),
                         norm=normalize, cumulant=False)
           for pvs in vs.itervalues() for tv in pvs.itervalues()]
    vvs, vv, dvv = helpy.avg_uneven(vvs, weight=True)
    return [np.array(a, order='C').astype('f4').view(helpy.vel_dtype).squeeze()
            for a in vvs, vv, dvv]


def dot_or_multiply(a, b):
    out = a * b
    if out.ndim > 1:
        return np.sqrt(out.sum(-1))
    else:
        return out


def radial_vv_correlation(fpsets, fvsets, side=1, bins=10):
    components = 'o', 'v', 'eta', 'xy'  # 'nt'
    try:
        nbins = len(bins) - 1
    except TypeError:
        nbins = bins
    vv_radial = np.zeros((len(components), nbins), dtype=float)
    vv_counts = np.zeros(nbins, dtype=int)
    correlator = partial(corr.radial_correlation,
                         bins=bins, corrland=dot_or_multiply, do_avg=False)
    for f in fpsets:
        pos = fpsets[f]['xy']/side
        vels = tuple([fvsets[f][k] for k in components])
        if len(pos) < 2:
            continue
        total, counts, bins = correlator(pos, vels)
        vv_radial += total
        vv_counts += counts
    return vv_radial / vv_counts, bins


<<<<<<< HEAD
def command_widths(tsets, compile_args, args, fig=None):
    args.width = np.arange(.25, 1, .05)
    stats = compile_widths(tsets, args.width, **compile_args)
    if fig is None:
        fig = plt.figure(figsize=(8, 12))
    plot_widths(args.width, stats, fig, normalize=args.normalize)
    return fig


def command_autocorr(tsets, args, comps='o par perp etapar', ax=None):
    vs = compile_noise(tsets, args.width, cat=False,
                       side=args.side, fps=args.fps)
    vvs, vv, dvv = vv_autocorr(vs, normalize=args.normalize)
    if ax is None:
        fig, ax = plt.subplots()
    else:
        fig = ax.figure
    n = 12
    t = np.arange(n)/args.fps
    for v in comps.split():
        ax.errorbar(t, vv[v][:n], yerr=dvv[v][:n], ls=ls[v], marker=marker[v],
                    linewidth=1, markersize=4, color=cs[v], label=texlabel[v])
        final = 0#vv[v][n:2*n].mean()
        vvtime = curve.decay_scale((vv[v][:2*n]-final)/(1-final),
                                   np.arange(2*n)/args.fps,
                                   method='thresh', smooth='', rectify=False)
        print v, 'autocorr time:', vvtime, final
        guidelinestyle = dict(lw=1, colors=cs[v], linestyles=':', zorder=0.1)
        ax.vlines(vvtime, ax.get_ylim()[0], 1/np.e, **guidelinestyle)
        ax.hlines(1/np.e, ax.get_xlim()[0], vvtime, **guidelinestyle)
        if v == 'o':
            ax.annotate(r'$\tau$', xy=(vvtime, vv[v][0]/np.e),
                        xytext=(11, 11), textcoords='offset points',
                        arrowprops=dict(arrowstyle='->', lw=0.5))
        tfine = np.linspace(t[0], t[-1])
        ax.plot(tfine, np.exp(-tfine/vvtime), c='k', ls='-', lw=1, zorder=0.1)
    ax.set_xlim(-0.2, t[-1])
    ax.set_ylim(-0.05, 1.05)

    ax.tick_params(direction='in', which='both')
    ax.set_xticks(np.arange(int(t[-1] + 1)))

    ax.set_xlabel(r'$t \, f$', labelpad=2)
    ylabel = r'$\langle {0}(t) \, {0}(0) \rangle$'.format(
        texlabel.get(comps, r'\eta').strip('$'))
    ax.set_ylabel(ylabel, labelpad=2)

    leg_title = r"Velocity Autocorrelation"*labels
    leg_handles, leg_labels = ax.get_legend_handles_labels()
    # remove errorbars (has_yerr=False), lines (handlelength=0) from legend keys
    for leg_handle in leg_handles:
        leg_handle.has_yerr = False
    ax.legend(leg_handles, leg_labels, title=leg_title, loc='best', numpoints=1,
              markerfirst=False, fontsize='small', handlelength=0, frameon=False)
    return fig, ax


def command_hist(args, meta, compile_args, axes=None):
    args.width = args.width[0]
=======
def command_widths(tsets, compile_args, args):
    widths = helpy.parse_slice(args.width, index_array=True)
    stats = compile_widths(tsets, widths, **compile_args)
    fig = plot_widths(width, stats, normalize=args.normalize)


def command_autocorr(tsets, args):
    width = helpy.parse_slice(args.width, index_array=True)
    vs = compile_noise(tsets, width, cat=False,
                       side=args.side, fps=args.fps)
    vvs, vv, dvv = vv_autocorr(vs, normalize=args.normalize)
    fig, ax = plt.subplots()
    t = np.arange(len(vv))/args.fps
    for v in ['o', 'par', 'perp', 'etapar']:
        ax.errorbar(t, vv[v], yerr=dvv[v], label=label[v], ls=ls[v])
    ax.set_xlim(0, 10/args.fps)
    ax.set_title(r"Velocity Autocorrelation $\langle v(t) v(0) \rangle$")
    ax.legend(loc='best')


def command_hist(args, meta, compile_args):
>>>>>>> 052c0a2b
    helpy.sync_args_meta(args, meta,
                         ['stub', 'gaps', 'width'],
                         ['vel_stub', 'vel_gaps', 'vel_dx_width'],
                         [10, 'interp', 0.65])
    fits = {}
    width = helpy.parse_slice(args.width, index_array=True)
    compile_args.update(args.__dict__)
    vs = compile_noise(tsets, width, cat=True,
                       side=args.side, fps=args.fps)

    nrows = args.do_orientation + args.do_translation*(args.subtract + 1)
    ncols = args.log + args.lin
    if axes is None:
        fig, axes = plt.subplots(nrows, ncols, squeeze=False,
                                figsize=(5*ncols, 2.5*nrows))
    else:
        fig = axes[0, 0].figure
    irow = 0
    subtitle = args.particle
    bins = np.linspace(-1, 1, 26)
    brange = 0.7
    if args.do_orientation:
        for icol in range(ncols):
            title = ''#Orientation'
            v = 'o'
            label = englabel[v]
            if args.verbose:
                label = {'val': label, 'sub': 'R'}
            stats = plot_hist(vs[v], axes[irow, icol], bins=bins*pi/3, c=cs[v],
                              log=args.log and icol or not args.lin, label=label,
                              orient=True, title=title, subtitle=subtitle)
            fit = helpy.make_fit(func='vo', DR='var', w0='mean')
            fits[fit] = {'DR': float(stats['D']), 'w0': float(stats['mean']),
                         'KU': stats['kurt'], 'SK': stats['skew'],
                         'KT': stats['kurt_test'], 'ST': stats['skew_test']}
        irow += 1
    if args.do_translation:
        title = ''#Parallel & Transverse'
        for icol in range(ncols):
            v = 'perp'
            label = englabel[v]
            if args.verbose:
                label = {'val': label, 'sub': r'\perp'}
            stats = plot_hist(vs[v], axes[irow, icol], bins=bins*brange,
                              log=args.log and icol or not args.lin, label=label,
                              title=title, subtitle=subtitle, c=cs[v])
            fit = helpy.make_fit(func='vt', DT='var')
            fits[fit] = {'DT': float(stats['D']), 'vt': float(stats['mean']),
                         'KU': stats['kurt'], 'SK': stats['skew'],
                         'KT': stats['kurt_test'], 'ST': stats['skew_test']}
            v = 'par'
            label = englabel[v]
            if args.verbose:
                label = {'val': label, 'sub': r'\parallel'}
            stats = plot_hist(vs[v], axes[irow, icol], bins=bins*brange,
                              log=args.log and icol or not args.lin,
                              label=label, title=title, c=cs[v])
            fit = helpy.make_fit(func='vn', v0='mean', DT='var')
            fits[fit] = {'v0': float(stats['mean']), 'DT': float(stats['D']),
                         'KU': stats['kurt'], 'SK': stats['skew'],
                         'KT': stats['kurt_test'], 'ST': stats['skew_test']}
        irow += 1
        if args.subtract:
            for icol in range(ncols):
                v = 'etapar'
                label = englabel[v]
                if args.verbose:
                    label = {'val': label, 'sub': r'\alpha'}
                plot_hist(np.concatenate([vs[v], vs['perp']]),
                          axes[irow, icol], bins=bins,
                          log=args.log and icol or not args.lin, label=label,
                          title='$v_0$ subtracted', subtitle=subtitle)
            irow += 1

    return fig, fits


def find_data(args):
    suf = '_TRACKS.npz'
    if '*' in args.prefix or '?' in args.prefix:
        fs = iglob(args.prefix+suf)
    else:
        dirname, prefix = os.path.split(args.prefix)
        dirm = (dirname or '*') + (prefix + '*/')
        basm = prefix.strip('/._')
        fs = iglob(dirm + basm + '*' + suf)
    prefixes = [s[:-len(suf)] for s in fs] or [args.prefix]
    if args.verbose:
        print 'prefixes:',
        print '\n          '.join(prefixes)

    return {prefix: helpy.load_data(prefix, 'tracks') for prefix in prefixes}

if __name__ == '__main__':
    helpy.save_log_entry(args.prefix, 'argv')
    meta = helpy.load_meta(args.prefix)
    helpy.sync_args_meta(args, meta,
                         ['side', 'fps'], ['sidelength', 'fps'], [1, 1])
    if not (args.log or args.lin):
        args.log = args.lin = True
    compile_args = dict(args.__dict__)
    if args.prefix == 'simulate':
        import simulate as sim
        spar = {'DR': 1/21, 'v0': 0.3678, 'DT': 0.01,
                'fps': args.fps, 'side': args.side, 'size': 1000}
        print spar
        sdata = [sim.SimTrack(num=i, **spar)
                 for i in xrange(1, 1001)]
        data = np.concatenate([sdatum.track for sdatum in sdata])
        data['id'] = np.arange(len(data))
        data = {'simulate': data}
    else:
        data = find_data(args)
    tsets = {prefix: helpy.load_tracksets(
                data[prefix], min_length=args.stub, verbose=args.verbose,
                run_remove_dupes=args.dupes, run_repair=args.gaps,
                run_track_orient=args.torient)
             for prefix in data}

    rcParams_for_context = {'text.usetex': args.save or args.show}
    with plt.rc_context(rc=rcParams_for_context):
        print rcParams_for_context
        if 'widths' in args.command:
            fig = command_widths(tsets, compile_args, args)
        else:
            nrows = args.do_orientation + args.do_translation*(args.subtract+1)
            ncols = len(args.command)
            if 'hist' in args.command and args.log and args.lin:
                ncols += 1
            fig, axes = plt.subplots(
                nrows, ncols, squeeze=False,
                figsize=(3.5*ncols, 3.0*nrows) if labels
                else (3.5, 3.0*nrows/ncols),
                gridspec_kw={'wspace': 0.4, 'hspace': 0.4})
            if 'hist' in args.command:
                fig, fits = command_hist(args, meta, compile_args, axes)
            if 'autocorr' in args.command:
                i = 0
                if args.do_orientation:
                    command_autocorr(tsets, args, 'o', axes[i, -1])
                    i += 1
                if args.do_translation:
                    command_autocorr(tsets, args, 'etapar perp', axes[i, -1])

        if args.save:
            savename = os.path.abspath(args.prefix.rstrip('/._?*'))
            helpy.save_meta(savename, meta)
            if 'hist' in args.command:
                helpy.save_fits(savename, fits)
            savename += '_velocity_' + '_'.join(args.command)
            if args.suffix:
                savename += '_' + args.suffix.strip('_')
            savename += '.pdf'
            print 'Saving plot to {}'.format(savename)
            fig.savefig(savename, bbox_inches='tight', pad_inches=0.05)

        if args.show:
            plt.show()
        else:
            plt.close('all')<|MERGE_RESOLUTION|>--- conflicted
+++ resolved
@@ -321,18 +321,18 @@
     return vv_radial / vv_counts, bins
 
 
-<<<<<<< HEAD
 def command_widths(tsets, compile_args, args, fig=None):
-    args.width = np.arange(.25, 1, .05)
-    stats = compile_widths(tsets, args.width, **compile_args)
+    widths = helpy.parse_slice(args.width or (.25, 1, .05), index_array=True)
+    stats = compile_widths(tsets, widths, **compile_args)
     if fig is None:
         fig = plt.figure(figsize=(8, 12))
-    plot_widths(args.width, stats, fig, normalize=args.normalize)
+    plot_widths(widths, stats, fig, normalize=args.normalize)
     return fig
 
 
 def command_autocorr(tsets, args, comps='o par perp etapar', ax=None):
-    vs = compile_noise(tsets, args.width, cat=False,
+    width = helpy.parse_slice(args.width, index_array=True)
+    vs = compile_noise(tsets, width, cat=False,
                        side=args.side, fps=args.fps)
     vvs, vv, dvv = vv_autocorr(vs, normalize=args.normalize)
     if ax is None:
@@ -380,30 +380,6 @@
 
 
 def command_hist(args, meta, compile_args, axes=None):
-    args.width = args.width[0]
-=======
-def command_widths(tsets, compile_args, args):
-    widths = helpy.parse_slice(args.width, index_array=True)
-    stats = compile_widths(tsets, widths, **compile_args)
-    fig = plot_widths(width, stats, normalize=args.normalize)
-
-
-def command_autocorr(tsets, args):
-    width = helpy.parse_slice(args.width, index_array=True)
-    vs = compile_noise(tsets, width, cat=False,
-                       side=args.side, fps=args.fps)
-    vvs, vv, dvv = vv_autocorr(vs, normalize=args.normalize)
-    fig, ax = plt.subplots()
-    t = np.arange(len(vv))/args.fps
-    for v in ['o', 'par', 'perp', 'etapar']:
-        ax.errorbar(t, vv[v], yerr=dvv[v], label=label[v], ls=ls[v])
-    ax.set_xlim(0, 10/args.fps)
-    ax.set_title(r"Velocity Autocorrelation $\langle v(t) v(0) \rangle$")
-    ax.legend(loc='best')
-
-
-def command_hist(args, meta, compile_args):
->>>>>>> 052c0a2b
     helpy.sync_args_meta(args, meta,
                          ['stub', 'gaps', 'width'],
                          ['vel_stub', 'vel_gaps', 'vel_dx_width'],
