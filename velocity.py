--- conflicted
+++ resolved
@@ -161,13 +161,7 @@
     else:
         SK = float(SK)
         KU = float(KU)
-<<<<<<< HEAD
-        print 'skewness: {:.3f}'.format(SK),# SK_t
-        print 'kurtosis: {:.3f}'.format(KU)#, KU_t
-    return {'mean': M, 'var': D, 'std': SE,
-=======
     stat = {'mean': M, 'var': variance, 'D': D, 'std': SE,
->>>>>>> c28deb21
             'skew': SK, 'skew_test': float(SK_t.statistic),
             'kurt': KU, 'kurt_test': float(KU_t.statistic)}
     print '\n'.join(['{:>10}: {: .4f}'.format(k, v) for k, v in stat.items()])
@@ -209,7 +203,7 @@
     if isinstance(label, dict):
         label.update(stats)
         label = '\n'.join([r'$\langle {val} \rangle = {mean:.5f}$',
-                           r'$\ D_{sub}\  = {var:.5f}$',
+                           r'$\ D_{sub}\  = {D:.5f}$',
                            r'$\ \gamma_1 = {skew:.5f}$',
                            r'$\ \gamma_2 = {kurt:.5f}$',
                            r'$\sigma/\sqrt{{N}} = {std:.5f}$']).format(**label)
@@ -218,17 +212,7 @@
         bins = bins + stats['mean']/2
         xlim = xlim, bins[-1]
     else:
-<<<<<<< HEAD
         xlim = bins[0], bins[-1]
-=======
-        ax = plt.subplot(nrows, ncols, (axi - 1)*ncols + 1)
-    label.update(stats)
-    label = '\n'.join([r'$\langle {val} \rangle = {mean:.5f}$',
-                       r'$\ D_{sub}\  = {D:.5f}$',
-                       r'$\ \gamma_1 = {skew:.5f}$',
-                       r'$\ \gamma_2 = {kurt:.5f}$',
-                       r'$\sigma/\sqrt{{N}} = {std:.5f}$']).format(**label)
->>>>>>> c28deb21
     counts, bins, _ = ax.hist(a, bins, range=(bins[0], bins[-1]), label=label,
                               log=log, alpha=0.6, color=c, lw=0.5)
     plot_gaussian(stats['mean'], stats['var'], bins, counts.sum(), ax)
@@ -377,7 +361,6 @@
     bins = np.linspace(-1, 1, 26)
     brange = 0.7
     if args.do_orientation:
-<<<<<<< HEAD
         for icol in range(ncols):
             title = ''#Orientation'
             v = 'o'
@@ -388,7 +371,7 @@
                               log=args.log and icol or not args.lin, label=label,
                               orient=True, title=title, subtitle=subtitle)
             fit = helpy.make_fit(func='vo', DR='var', w0='mean')
-            fits[fit] = {'DR': float(stats['var']), 'w0': float(stats['mean']),
+            fits[fit] = {'DR': float(stats['D']), 'w0': float(stats['mean']),
                          'KU': stats['kurt'], 'SK': stats['skew'],
                          'KT': stats['kurt_test'], 'ST': stats['skew_test']}
         irow += 1
@@ -403,7 +386,7 @@
                               log=args.log and icol or not args.lin, label=label,
                               title=title, subtitle=subtitle, c=cs[v])
             fit = helpy.make_fit(func='vt', DT='var')
-            fits[fit] = {'DT': float(stats['var']), 'vt': float(stats['mean']),
+            fits[fit] = {'DT': float(stats['D']), 'vt': float(stats['mean']),
                          'KU': stats['kurt'], 'SK': stats['skew'],
                          'KT': stats['kurt_test'], 'ST': stats['skew_test']}
             v = 'par'
@@ -414,40 +397,10 @@
                               log=args.log and icol or not args.lin,
                               label=label, title=title, c=cs[v])
             fit = helpy.make_fit(func='vn', v0='mean', DT='var')
-            fits[fit] = {'v0': float(stats['mean']), 'DT': float(stats['var']),
+            fits[fit] = {'v0': float(stats['mean']), 'DT': float(stats['D']),
                          'KU': stats['kurt'], 'SK': stats['skew'],
                          'KT': stats['kurt_test'], 'ST': stats['skew_test']}
         irow += 1
-=======
-        title = 'Orientation'
-        label = {'val': r'\xi', 'sub': 'R'}
-        stats, axes = plot_hist(vs['o'], nax, axi, bins=bins*pi/2, c=ncol,
-                                lin=args.lin, log=args.log, label=label,
-                                orient=True, title=title, subtitle=subtitle)
-        fit = helpy.make_fit(func='vo', DR='var', w0='mean')
-        fits[fit] = {'DR': float(stats['D']), 'w0': float(stats['mean']),
-                     'KU': stats['kurt'], 'SK': stats['skew'],
-                     'KT': stats['kurt_test'], 'ST': stats['skew_test']}
-        axi += 1
-    if args.do_translation:
-        title = 'Parallel & Transverse'
-        label = {'val': r'v_\perp', 'sub': r'\perp'}
-        stats, axes = plot_hist(vs['perp'], nax, axi, bins=bins*brange,
-                                lin=args.lin, log=args.log, label=label,
-                                title=title, subtitle=subtitle, c=ncol)
-        fit = helpy.make_fit(func='vt', DT='var')
-        fits[fit] = {'DT': float(stats['D']), 'vt': float(stats['mean']),
-                     'KU': stats['kurt'], 'SK': stats['skew'],
-                     'KT': stats['kurt_test'], 'ST': stats['skew_test']}
-        label = {'val': r'v_\parallel', 'sub': r'\parallel'}
-        stats, axes = plot_hist(vs['par'], nax, axes, bins=bins*brange,
-                                lin=args.lin, log=args.log, label=label)
-        fit = helpy.make_fit(func='vn', v0='mean', DT='var')
-        fits[fit] = {'v0': float(stats['mean']), 'DT': float(stats['D']),
-                     'KU': stats['kurt'], 'SK': stats['skew'],
-                     'KT': stats['kurt_test'], 'ST': stats['skew_test']}
-        axi += 1
->>>>>>> c28deb21
         if args.subtract:
             for icol in range(ncols):
                 v = 'etapar'
@@ -473,14 +426,6 @@
         basm = prefix.strip('/._')
         fs = iglob(dirm + basm + '*' + suf)
     prefixes = [s[:-len(suf)] for s in fs] or [args.prefix]
-<<<<<<< HEAD
-
-    if not (args.log or args.lin):
-        args.log = args.lin = True
-    helpy.save_log_entry(args.prefix, 'argv')
-    meta = helpy.load_meta(args.prefix)
-=======
->>>>>>> c28deb21
     if args.verbose:
         print 'prefixes:',
         print '\n          '.join(prefixes)
@@ -492,6 +437,8 @@
     meta = helpy.load_meta(args.prefix)
     helpy.sync_args_meta(args, meta,
                          ['side', 'fps'], ['sidelength', 'fps'], [1, 1])
+    if not (args.log or args.lin):
+        args.log = args.lin = True
     compile_args = dict(args.__dict__)
     if args.prefix == 'simulate':
         import simulate as sim
