--- conflicted
+++ resolved
@@ -150,21 +150,11 @@
     """Compute mean, D_T or D_R, and standard error for a list.
     """
     a = np.asarray(a)
-<<<<<<< HEAD
     n = a.shape[stat_axis]
     if keepdims is None:
         keepdims = a.ndim > 1
     M = np.nanmean(a, stat_axis, keepdims=keepdims)
     variance = np.nanvar(a, stat_axis, keepdims=keepdims, ddof=1)
-    D = 0.5*variance*args.fps
-=======
-    n = a.shape[-1]
-    keepdims = a.ndim > 1
-    M = np.nanmean(a, -1, keepdims=keepdims)
-    # c = a - M
-    # variance = np.einsum('...j,...j->...', c, c)/n
-    variance = np.nanvar(a, -1, keepdims=keepdims, ddof=1)
->>>>>>> 01af91ab
     SE = np.sqrt(variance)/sqrt(n - 1)
     SK = skew(a, stat_axis, nan_policy=nan_policy)
     KU = kurtosis(a, stat_axis, nan_policy=nan_policy)
@@ -176,24 +166,15 @@
         SK_t = np.array(SK_t.statistic)[..., None]
         KU_t = np.array(KU_t.statistic)[..., None]
     else:
-<<<<<<< HEAD
         SK = np.array(SK)
         KU = np.array(KU)
         SK_t = np.array(SK_t.statistic)
         KU_t = np.array(KU_t.statistic)
-    stat = {'mean': M, 'var': variance, 'D': D, 'std': SE,
+    stat = {'mean': M, 'var': variance, 'std': SE,
             'skew': SK, 'skew_test': SK_t, 'kurt': KU, 'kurt_test': KU_t}
     if not keepdims:
         print '\n'.join(['{:>10}: {: .4f}'.format(k, float(v))
                          for k, v in stat.items()])
-=======
-        SK = float(SK)
-        KU = float(KU)
-    stat = {'mean': M, 'var': variance, 'std': SE,
-            'skew': SK, 'skew_test': float(SK_t.statistic),
-            'kurt': KU, 'kurt_test': float(KU_t.statistic)}
-    print '\n'.join(['{:>10}: {: .4f}'.format(k, v) for k, v in stat.items()])
->>>>>>> 01af91ab
     return stat
 
 
@@ -470,7 +451,7 @@
     vs = compile_noise(tsets, width, cat=True,
                        side=args.side, fps=args.fps)
 
-<<<<<<< HEAD
+    dt = 2 * sqrt(3) * width / args.fps
     nrows = args.do_orientation + args.do_translation*(args.subtract + 1)
     ncols = args.log + args.lin
     if axes is None:
@@ -479,18 +460,10 @@
     else:
         fig = axes[0, 0].figure
     irow = 0
-=======
-    dt = 2 * sqrt(3) * width / args.fps
-    nax = (args.do_orientation + args.do_translation*(args.subtract + 1),
-           args.log + args.lin)
-    plt.figure(figsize=(5*nax[1], 2.5*nax[0]))
-    axi = 1
->>>>>>> 01af91ab
     subtitle = args.particle
     bins = np.linspace(-1, 1, 26)
     brange = 0.7
     if args.do_orientation:
-<<<<<<< HEAD
         for icol in range(ncols):
             title = ''#Orientation'
             v = 'o'
@@ -500,10 +473,12 @@
             stats = plot_hist(vs[v], axes[irow, icol], bins=bins*pi/3, c=cs[v],
                               log=args.log and icol or not args.lin, label=label,
                               orient=True, title=title, subtitle=subtitle)
-            fit = helpy.make_fit(func='vo', DR='var', w0='mean')
-            fits[fit] = {'DR': float(stats['D']), 'w0': float(stats['mean']),
-                         'KU': stats['kurt'], 'SK': stats['skew'],
-                         'KT': stats['kurt_test'], 'ST': stats['skew_test']}
+            D_R = 0.5*float(stats['var'])*dt
+            fit = helpy.make_fit(func='vo', TR=None, DR='var*dt', w0='mean')
+            hist_fits[fit] = {
+                'DR': D_R, 'w0': float(stats['mean']),
+                'KU': stats['kurt'], 'SK': stats['skew'],
+                'KT': stats['kurt_test'], 'ST': stats['skew_test']}
         irow += 1
     if args.do_translation:
         title = ''#Parallel & Transverse'
@@ -516,9 +491,10 @@
                               log=args.log and icol or not args.lin, label=label,
                               title=title, subtitle=subtitle, c=cs[v])
             fit = helpy.make_fit(func='vt', DT='var')
-            fits[fit] = {'DT': float(stats['D']), 'vt': float(stats['mean']),
-                         'KU': stats['kurt'], 'SK': stats['skew'],
-                         'KT': stats['kurt_test'], 'ST': stats['skew_test']}
+            hist_fits[fit] = {
+                'DT': 0.5*float(stats['var'])*dt, 'vt': float(stats['mean']),
+                'KU': stats['kurt'], 'SK': stats['skew'],
+                'KT': stats['kurt_test'], 'ST': stats['skew_test']}
             v = 'par'
             label = englabel[v] + r' $\parallel$'
             if args.verbose:
@@ -527,9 +503,10 @@
                               log=args.log and icol or not args.lin,
                               label=label, title=title, c=cs[v])
             fit = helpy.make_fit(func='vn', v0='mean', DT='var')
-            fits[fit] = {'v0': float(stats['mean']), 'DT': float(stats['D']),
-                         'KU': stats['kurt'], 'SK': stats['skew'],
-                         'KT': stats['kurt_test'], 'ST': stats['skew_test']}
+            hist_fits[fit] = {
+                'v0': float(stats['mean']), 'DT': 0.5*float(stats['var'])*dt,
+                'KU': stats['kurt'], 'SK': stats['skew'],
+                'KT': stats['kurt_test'], 'ST': stats['skew_test']}
         irow += 1
         if args.subtract:
             for icol in range(ncols):
@@ -543,50 +520,8 @@
                           title='$v_0$ subtracted', subtitle=subtitle)
             irow += 1
 
-    return fig, fits
-
-=======
-        title = 'Orientation'
-        label = {'val': r'\xi', 'sub': 'R'}
-        stats, axes = plot_hist(vs['o'], nax, axi, bins=bins*pi/2, c=ncol,
-                                lin=args.lin, log=args.log, label=label,
-                                orient=True, title=title, subtitle=subtitle)
-        D_R = 0.5*float(stats['var'])*dt
-        fit = helpy.make_fit(func='vo', TR=None, DR='var*dt', w0='mean')
-        hist_fits[fit] = {
-            'DR': D_R, 'w0': float(stats['mean']),
-            'KU': stats['kurt'], 'SK': stats['skew'],
-            'KT': stats['kurt_test'], 'ST': stats['skew_test']}
-        axi += 1
-    if args.do_translation:
-        title = 'Parallel & Transverse'
-        label = {'val': r'v_\perp', 'sub': r'\perp'}
-        stats, axes = plot_hist(vs['perp'], nax, axi, bins=bins*brange,
-                                lin=args.lin, log=args.log, label=label,
-                                title=title, subtitle=subtitle, c=ncol)
-        fit = helpy.make_fit(func='vt', DT='var')
-        hist_fits[fit] = {
-            'DT': 0.5*float(stats['var'])*dt, 'vt': float(stats['mean']),
-            'KU': stats['kurt'], 'SK': stats['skew'],
-            'KT': stats['kurt_test'], 'ST': stats['skew_test']}
-        label = {'val': r'v_\parallel', 'sub': r'\parallel'}
-        stats, axes = plot_hist(vs['par'], nax, axes, bins=bins*brange,
-                                lin=args.lin, log=args.log, label=label)
-        fit = helpy.make_fit(func='vn', v0='mean', DT='var')
-        hist_fits[fit] = {
-            'v0': float(stats['mean']), 'DT': 0.5*float(stats['var'])*dt,
-            'KU': stats['kurt'], 'SK': stats['skew'],
-            'KT': stats['kurt_test'], 'ST': stats['skew_test']}
-        axi += 1
-        if args.subtract:
-            label = {'val': r'\eta_\alpha', 'sub': r'\alpha'}
-            plot_hist(np.concatenate([vs['etapar'], vs['perp']]), nax, axi,
-                      lin=args.lin, log=args.log, label=label,
-                      bins=bins, title='$v_0$ subtracted',
-                      subtitle=subtitle)
-            axi += 1
-    return hist_fits
->>>>>>> 01af91ab
+    return fig, hist_fits
+
 
 def find_data(args):
     suf = '_TRACKS.npz'
