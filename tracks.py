#!/usr/bin/env python
# encoding: utf-8
"""Track and orient granular particles detected in images. Track the unique
identity of particles over time. Orient particles by connecting center marks
with orientation marks. Handle missing positions or orientations in some image
frames via a choice of cutting or interpolating the track. Plot a plethora of
analyses of the particle behavior.

Copyright (c) 2012--2017 Lee Walsh, Department of Physics, University of
Massachusetts; all rights reserved.
"""

from __future__ import division

import sys
import itertools as it
from functools import partial
from collections import defaultdict
from math import sqrt, exp

import numpy as np
from lmfit import Model
from cycler import cycler

import helpy
import correlation as corr
import curve

if __name__ == '__main__':
    from argparse import ArgumentParser
    parser = ArgumentParser(description=__doc__)
    arg = parser.add_argument
    arg('prefix', metavar='PRE', help="Filename prefix with full or relative "
        "path (<prefix>_POSITIONS.npz, <prefix>_CORNER_POSITIONS.npz, etc)")
    arg('-t', '--track', action='store_true', help='Connect the dots!')
    arg('-n', '--number', type=int, default=0, help='Total number of tracks to '
        'keep. Default = 0 keeps all, -1 attempts to count particles')
    arg('-o', '--orient', action='store_true', help='Find the orientations')
    arg('--ncorners', type=int, default=2,
        help='Number of corner dots per particle. default = 2')
    arg('-r', '--rcorner', type=float,
        help='Distance between corner and center dot, in pixels.')
    arg('--drcorner', type=float,
        help='Allowed error in r/rcorner, in pixels. Default is sqrt(r)')
    arg('--angsep', type=float, help='Angular separation between corner dots, '
        'assumed degrees if angsep > pi')
    arg('--dangsep', type=float,
        help='Allowed error in r/rcorner, in pixels. Default is sqrt(r)')
    arg('-l', '--load', action='store_true', help='Create and save structured '
        'array from prefix[_CORNER]_POSITIONS.txt file')
    arg('-c', '--corner', action='store_true', help='Load corners not centers')
    arg('-k', '--check', action='store_true', help='Plot an animation of '
        'detected positions, orientations, and tracks to check their quality')
    arg('-i', '--slice', nargs='?', const=True, help='Slice to limit frames')
    arg('-p', '--plottracks', action='store_true', help='Plot the tracks')
    arg('--noshow', action='store_false', dest='show',
        help="Don't show figures (just save them)")
    arg('--nosave', action='store_false', dest='save',
        help="Don't save outputs or figures")
    arg('--noplot', action='store_false', dest='plot',
        help="Don't generate (fewer, not none at this point) figures")
    arg('--maxdist', type=float, help="maximum single-frame travel distance in "
        "pixels for track. default = side/fps if defined")
    arg('--giveup', type=int, default=10,
        help="maximum number of frames in track gap. default = 10")
    arg('-d', '--msd', action='store_true', help='Calculate the MSD')
    arg('--plotmsd', action='store_true', help='Plot MSD (requires msd first)')
    arg('-s', '--side', type=float,
        help='Particle size in pixels, for unit normalization')
    arg('-f', '--fps', type=float,
        help="Number of frames per shake (or second) for unit normalization")
    arg('--dt0', type=int, default=1, help='Stepsize for time-averaging of a '
        'single track at different time starting points. default = 1')
    arg('--dtau', type=int, default=1, help='Stepsize for values of tau at '
        'which to calculate MSD(tau). default = 1')
    arg('--msdvec', choices=['displacement', 'progression', 'diversion'],
        default='displacement', help='msd vector component')
    arg('--dot', action='store_true', help='combine components of correlations')
    arg('--killflat', type=int, default=0,
        help='Minimum growth factor for a single MSD track for inclusion')
    arg('--killjump', type=int, default=100000,
        help='Maximum initial jump for a single MSD track at first time step')
    arg('--stub', type=int, default=10, help='Minimum length (in frames) of a '
        'track for it to be included. default = 10')
    arg('--retire', type=int, default=None, help='Maximum length (in frames) of'
        ' a track to be kept. default = None keeps all')
    arg('--reverse', action='store_true', help='Optionally reverse track time.')
    arg('-g', '--gaps', choices=['interp', 'nans', 'leave'], default='interp',
        nargs='?', const='nans', help="Gap handling: choose from %(choices)s. "
        "default is %(default)s, `-g` or `--gaps` alone gives %(const)s")
    arg('--singletracks', type=int, nargs='*', help='Only plot these tracks')
    arg('--showtracks', action='store_true', help='Show individual tracks')
    arg('--cut', action='store_true', help='Cut individual tracks at boundary')
    arg('--boundary', type=float, nargs=3, default=False,
        metavar=('X0', 'Y0', 'R'), help='Boundary for track cutting')
    arg('--nn', action='store_true', help='Calculate and plot <nn> correlation')
    arg('--rn', const='full', nargs='?', choices=['full', 'pos', 'max', 'anti'],
        default=False, help='Calculate and plot <rn> correlation')
    arg('--rr', action='store_true', help='Calculate and plot <rr> correlation')
    arg('--fitdr', action='store_true', help='D_R as free parameter in rn fit')
    arg('--fitv0', const=True, nargs='?', default=False,
        help='v_0 as free parameter in MSD fit')
    arg('--fit0', action='store_true', help='include t = 0, 1 in MSD fit?')
    arg('--colored', default=False, const=True, nargs='?', type=float,
        help='fit with colored noise')
    arg('--fixdt', default=True, const=False, nargs='?',
        dest='fitdt', help='D_T as fixed value in MSD fit')
    arg('--fittr', action='store_true', help='tau_R as free parameter in fits')
    arg('--dx', type=float, default=0.25, help='Positional measurement '
        'uncertainty (units are pixels unless SIDE is given and DX < 0.1)')
    arg('--dtheta', type=float, default=0.02,
        help='Angular measurement uncertainty (radians)')
    arg('-z', '--zoom', metavar="ZOOM", type=float,
        help="Factor by which to zoom out (in if ZOOM < 1)")
    arg('--clean', action='store_true', help='Make clean plot for presentation')
    arg('--ax', type=int)
    arg('--fig', type=int)
    arg('--vcol', help='Color for velocity and displacement')
    arg('--pcol', help='Color for parameters and fits')
    arg('--ncol', help='Color for noise and histograms')
    arg('-v', '--verbose', action='count', help='Be verbose, may repeat: -vv')
    arg('-q', '--quiet', action='count', help='Be quiet, subtracts from -v')
    arg('--suffix', type=str, default='', help='Suffix to append to savenames')

    args = parser.parse_args()

    import os
    relprefix = args.prefix
    absprefix = os.path.abspath(relprefix)
    readprefix = absprefix
    saveprefix = absprefix
    if args.suffix:
        saveprefix += '_' + args.suffix.strip('_')
    locdir, prefix = os.path.split(absprefix)
    locdir += os.path.sep
    if args.prefix == 'simulate':
        relprefix = absprefix = readprefix = prefix = saveprefix = 'simulate'

    need_plt = any([args.plottracks, args.plotmsd, args.check,
                    args.nn, args.rn, args.rr])
    args.verbose = args.verbose or 0
    args.quiet = args.quiet or 0
    args.verbose = max(0, args.verbose - args.quiet)
    verbose = args.verbose
    if verbose:
        print 'using prefix', prefix
    warnlevel = {0: 'ignore', None: 'ignore', 1: 'warn', 2: 'warn', 3: 'raise'}
    np.seterr(divide=warnlevel[verbose], invalid=warnlevel[verbose])
else:
    verbose = False
    need_plt = True


if need_plt:
    if helpy.gethost() == 'foppl':
        import matplotlib
        matplotlib.use("agg")
    import matplotlib.pyplot as plt
    if __name__ == '__main__':
        args.vcol = args.vcol or plt.cm.PRGn(0.9)   #(1, 0.4, 0)
        args.pcol = args.pcol or 'black'            #(0.25, 0.5, 0)
        args.ncol = args.ncol or plt.cm.PRGn(0.1)   #(0.4, 0.4, 1)
        args.lcol = plt.cm.RdBu(.8)
        args.tcol = plt.cm.RdBu(.2)


sf = helpy.SciFormatter().format

pi = np.pi
twopi = 2*pi
rt2 = sqrt(2)


def find_closest(thisdot, trackids, n=1, maxdist=20., giveup=10, cut=False):
    """recursive function to find nearest dot in previous frame.

    looks further back until it finds the nearest particle
    returns the trackid for that nearest dot, else returns new trackid
    """
    info = 'New track {:5d}, frame {:4d}, n {:2d}, dot {:5d}, from'.format
    frame = thisdot[0]
    if cut is not False and cut[thisdot[-1]]:
        return -1
    if frame < n:  # at (or recursed back to) the first frame
        newtrackid = trackids.max() + 1
        if verbose:
            print info(newtrackid, frame, n, thisdot[-1]),
            print "first frame!"
        return newtrackid
    oldtree = pftrees[frame-n]
    thisdotxy = thisdot[1:3]
    maxdist_n = sqrt(n) * maxdist
    mindist, mini = oldtree.query(thisdotxy, distance_upper_bound=maxdist_n)
    if mindist < maxdist_n:
        # a close one! Is there another dot in the current frame that's closer?
        closest = pfsets[frame-n].item(mini)
        curtree = pftrees[frame]
        closestxy = closest[1:3]
        mindist2, mini2 = curtree.query(closestxy, distance_upper_bound=mindist)
        if mindist2 < mindist:
            # create new trackid to be deleted (or overwritten?)
            newtrackid = trackids.max() + 1
            if verbose:
                print info(newtrackid, frame, n, thisdot[-1]),
                print "dot {} closer to parent {} (track {})".format(
                    pfsets[frame].item(mini2)[-1], closest[-1],
                    trackids[closest[-1]])

            return newtrackid
        if cut is not False and cut[closest[-1]]:
            newtrackid = trackids.max() + 1
            if verbose:
                print info(newtrackid, frame, n, thisdot[-1]),
                print "cutting track", trackids[closest[-1]]
            return newtrackid
        else:
            oldtrackid = trackids[closest[-1]]
            if oldtrackid == -1:
                newtrackid = trackids.max() + 1
                if verbose:
                    print info(newtrackid, frame, n, thisdot[-1]),
                    print "previous track cut"
                return newtrackid
            else:
                return oldtrackid
    elif n < giveup:
        return find_closest(thisdot, trackids, n=n+1,
                            maxdist=maxdist, giveup=giveup, cut=cut)
    else:
        # give up after giveup frames
        newtrackid = trackids.max() + 1
        if verbose:
            print info(newtrackid, frame, n, thisdot[-1]),
            print "passed", giveup, "frames"
        return newtrackid


def find_tracks(pdata, maxdist=20, giveup=10, n=0, stub=0,
                cut=False, boundary=None, margin=0):
    """ Track dots from frame-to-frame, giving each particle a unique and
        persistent id, called the trackid.

        parameters
        ----------
        pdata : the main positions data array
        maxdist : maximal separation in pixels between a particles current
            and previous position. i.e., the maximum distance a particle is
            allowed to travel to be considered part of the same track
            A good choice for this value is the size of one particle.
        giveup : maximal number of frames to recurse over seeking the parent
        n : the number of particles to track, useful if you wish to have one
            track per physical particle. Not useful if you want tracks to be
            cut when the particle hits the boundary
        cut : whether or not to cut tracks (assign a new trackid to the same
            physical particle) when the particle nears or hits the boundary
            if True, it requires either args.boundary or for user to click on
            an image to mark the center and boundary. Particle at the boundary
            (between two tracks) will have track id of -1
        stub : minimal length of a track for it to be kept. trackids of any
            track with length less than `stub` will be set to -1

        returns
        -------
        trackids : an array of length `len(pdata)`, giving the track id number
            for each point in data. Any point not belonging to any track has a
            track id of -1
    """
    from sys import setrecursionlimit, getrecursionlimit
    setrecursionlimit(max(getrecursionlimit(), 2*giveup))

    trackids = -np.ones(pdata.shape, dtype=int)
    if n == -1:
        n = -helpy.mode(pdata['f'], count=True)
        print "Found {n} particles, will use {n} longest tracks".format(n=n)

    if cut:
        boundary = boundary or meta.get('boundary')
        if boundary is None or boundary == [0.]*3:
            bgpath, bgimg, _ = helpy.find_tiffs(
                prefix=relprefix, frames=1, single=True, load=True)
            boundary = helpy.circle_click(bgimg)
            meta['path_to_tiffs'] = bgpath
        x0, y0, R = boundary
        mm = R/101.6             # dish radius R = 4 in = 101.6 mm
        margin = margin or 6*mm  # use 6 mm if margin not specified
        meta.update(boundary=boundary, track_cut_margin=margin)
        rs = np.hypot(pdata['x'] - x0, pdata['y'] - y0)
        cut = rs > R - margin
        print "cutting at boundary", boundary,
        print 'with margin {:.1f} pix = {:.1f} mm'.format(margin, margin/mm)

    print "seeking tracks"
    for i in xrange(len(pdata)):
        # This must remain a simple loop because trackids gets modified
        # and passed into the function with each iteration
        trackids[i] = find_closest(pdata.item(i), trackids,
                                   maxdist=maxdist, giveup=giveup, cut=cut)

    if verbose:
        datalen = len(pdata)
        assert datalen == len(trackids), "too few/many trackids"
        assert np.all(pdata['id'] == np.arange(datalen)), "gap in particle id"

    if n < 0 or stub > 0:
        track_lens = np.bincount(trackids+1)[1:]
        if n < 0:
            stubs = np.argsort(track_lens)[:n]  # all but the longest n
        elif stub > 0:
            stubs = np.where(track_lens < stub)[0]
            if verbose:
                print "removing {} stubs".format(len(stubs))
        isstub = np.in1d(trackids, stubs)
    elif n > 0:
        stubs = np.array([], int)
        isstub = False
    if n or stub > 0:
        if n > 0:
            isstub |= trackids >= n + np.count_nonzero(stubs < n)
        trackids[isstub] = -1
        return trackids


def remove_duplicates(trackids=None, data=None, tracksets=None,
                      target='', inplace=False, verbose=False):
    if tracksets is None:
        target = target or 'trackids'
        tracksets = helpy.load_tracksets(data, trackids, min_length=0)
    elif trackids is None:
        target = target or 'tracksets'
    else:
        target = target or 'trackids'
    rejects = defaultdict(dict)
    for t, tset in tracksets.iteritems():
        fs = tset['f']
        count = np.bincount(fs)
        dup_fs = np.where(count > 1)[0]
        if not len(dup_fs):
            continue
        ftsets = helpy.load_framesets(tset, fs)
        for f in dup_fs:
            prv = fs[np.searchsorted(fs, f, 'left') - 1] if f > fs[0] else None
            nxt = fs[np.searchsorted(fs, f, 'right')] if f < fs[-1] else None
            if nxt is not None and nxt in dup_fs and nxt < fs[-1]:
                nxt = fs[np.searchsorted(fs, nxt, 'right')]
                if nxt is not None and nxt in dup_fs:
                    nxt = None
                    if prv is None:
                        raise RuntimeError(
                            "Duplicate track particles in too many frames in a "
                            "row at frame {} for track {}".format(f, t))
            seps = np.zeros(count[f])
            for g in (prv, nxt):
                if g is None:
                    continue
                if count[g] > 1 and g in rejects[t]:
                    notreject = np.in1d(ftsets[g]['id'], rejects[t][g],
                                        assume_unique=True, invert=True)
                    ftsets[g] = ftsets[g][notreject]
                sepx = ftsets[f]['x'] - ftsets[g]['x']
                sepy = ftsets[f]['y'] - ftsets[g]['y']
                seps += sepx*sepx + sepy*sepy
            rejects[t][f] = ftsets[f][seps > seps.min()]['id']
    if not rejects:
        if verbose:
            print "no duplicate tracks"
        if inplace:
            return
        else:
            return trackids if target == 'trackids' else tracksets
    elif verbose:
        print "repairing {} duplicate tracks".format(len(rejects))
        if verbose > 1:
            for t, r in rejects.iteritems():
                print '\ttrack {}: {} duplicate frames'.format(t, len(r))
                if verbose > 2:
                    print sorted(r)
    if target == 'tracksets':
        if not inplace:
            tracksets = tracksets.copy()
        for t, tr in rejects.iteritems():
            trs = np.concatenate(tr.values())
            tr = np.in1d(tracksets[t]['id'], trs, True, True)
            new = tracksets[t][tr]
            if inplace:
                tracksets[t] = new
        return None if inplace else tracksets
    elif target == 'trackids':
        if not inplace:
            trackids = trackids.copy()
        rejects = np.concatenate([tfr for tr in rejects.itervalues()
                                  for tfr in tr.itervalues()])
        if data is None:
            data_from_tracksets = np.concatenate(tracksets.values())
            if len(data_from_tracksets) != len(trackids):
                raise ValueError("Must provide data to return/modify trackids")
            ids = data_from_tracksets['id']
            ids.sort()
        else:
            ids = data['id']
        rejects = np.searchsorted(ids, rejects)
        trackids[rejects] = -1
        return None if inplace else trackids


def plt_text(*args, **kwargs):
    return [plt.text(*arg, **kwargs) for arg in zip(*args)]


def set_axes_size_inches(ax, axsize, clear=None, tight=None):
    """Resize figure to control size of axes in inches"""
    if clear is not None:
        properties = {'ticks': {'xticks': [], 'yticks': []},
                      'labels': {'xlabel': '', 'ylabel': ''},
                      'title': {'title': ''}}
        ax.set(**{k: v for c in clear for (k, v) in properties[c].iteritems()})
    if isinstance(tight, dict):
        ax.figure.tight_layout(**tight)
    elif tight is True:
        ax.figure.tight_layout()
    elif tight is None or tight is False:
        pass
    elif np.isscalar(tight):
        ax.figure.tight_layout(pad=tight)
    else:
        raise ValueError('unexpected value `{}` for tight'.format(tight))

    portion_of_fig = np.diff(ax.get_position(), axis=0)[0]
    ax.figure.set_size_inches(axsize / portion_of_fig, forward=True)

    return ax.figure.get_size_inches()


def animate_detection(imstack, fsets, fcsets, fosets=None, fisets=None,
                      meta={}, f_nums=None, verbose=False, clean=0):

    global f_idx, f_num, xlim, ylim

    def advance(event):
        global f_idx, f_num, xlim, ylim
        key = event.key
        if verbose:
            print '\tpressed {}'.format(key),
        if key in ('left', 'up'):
            # going back resets to original limits, so fix them here
            ax.set_xlim(xlim)
            ax.set_ylim(ylim)
            if f_idx >= 1:
                f_idx -= 1
        elif key in ('right', 'down'):
            # save new limits in case we go back and need to fix them
            xlim, ylim = ax.get_xlim(), ax.get_ylim()
            if f_idx < f_max - 1:
                f_idx += 1
        elif key == 'b':
            f_idx = 0
        elif key == 'e':
            f_idx = f_max - 1
        elif key == 's':
            savename = raw_input('save pdf to '+os.getcwd()+'/')
            if savename:
                ax.set(title='', xticks=[], yticks=[])
                if not savename.endswith('.pdf'):
                    savename += '.pdf'
                fig.savefig(savename)#, bbox_inches='tight', pad_inches=0)
                print "saved to", savename
        elif key == 'i':
            print title.format(f_num, nos, nts, ncs)
        else:
            plt.close()
            f_idx = -1
        f_num = f_nums[f_idx] if 0 <= f_idx < f_max else -1
        if verbose:
            if f_idx >= 0:
                print 'next up {} ({})'.format(f_idx, f_num),
            else:
                print 'will exit'
            sys.stdout.flush()

    #imstack = (imstack.astype('f8')**2 / 4096.0).round().astype('u2')
    imstack = imstack - np.median(imstack, axis=0)

    side = meta.get('sidelength', 17)
    rc = meta.get('orient_rcorner')
    drc = meta.get('orient_drcorner') or sqrt(rc)
    txtoff = min(rc, side/2)/2

    title = "frame {:5d}\n{:3d} oriented, {:3d} tracked, {:3d} detected"
    ppi = meta['boundary'][-1]/4
    h, w = imstack[0].shape
    actualsize = np.array([w, h]) / ppi
    fig, ax = plt.subplots(figsize=actualsize*1.02)
    p = ax.imshow(imstack[0], cmap='gray')
    xlim, ylim = (0, w), (0, h)
    ax.set_xlim(xlim)
    ax.set_ylim(ylim)
    if actualsize is not None:
        print 'plotting actual size {:.2f}x{:.2f} in'.format(*actualsize)
        print '{:d}x{:d} pix {:.2f} ppi'.format(w, h, ppi)
        set_axes_size_inches(ax, actualsize, clear=['title', 'ticks'], tight=0)
    else:
        ax.set_title(title.format(-1, 0, 0, 0))
        fig.tight_layout()
    need_legend = not clean

    if meta.get('track_cut', False):
        bndx, bndy, bndr = meta['boundary']
        cutr = bndr - meta['track_cut_margin']
        bndc = [[bndy, bndx]]*2
        bndpatch, cutpatch = helpy.draw_circles(bndc, [bndr, cutr], ax=ax,
                                                color='r', fill=False, zorder=1)
        cutpatch.set_label('cut margin')

    lengths = map(len, [imstack, fsets, fcsets])
    f_max = min(lengths)
    assert f_max, 'Lengths imstack: {}, fsets: {}, fcsets: {}'.format(*lengths)
    if f_nums is None:
        f_nums = range(f_max)
    elif isinstance(f_nums, tuple):
        f_nums = range(*f_nums)
    elif len(f_nums) > f_max:
        f_nums = f_nums[:f_max]
    elif len(f_nums) < f_max:
        f_nums = range(f_max)
    else:
        raise ValueError('expected `f_nums` to be None, tuple, or list')
    f_idx = repeat = f_old = 0
    f_num = f_nums[f_idx]

    while 0 <= f_idx < f_max:
        if repeat > 5:
            if verbose:
                print 'stuck on frame {} ({})'.format(f_idx, f_num),
            break
        if f_idx == f_old:
            repeat += 1
        else:
            repeat = 0
            f_old = f_idx
        assert f_num == f_nums[f_idx], "f_num != f_nums[f_idx]"
        if verbose:
            print 'showing frame {} ({})'.format(f_idx, f_num),
        xyo = helpy.consecutive_fields_view(fsets[f_num], 'xyo')
        xyc = helpy.consecutive_fields_view(fcsets[f_num], 'xy')
        x, y, o = xyo.T

        p.set_data(imstack[f_idx])
        remove = []

        # plot the detected dots
        ts = helpy.quick_field_view(fsets[f_num], 't')
        tracked = ts >= 0
        if args.plottracks:
            cmap = plt.get_cmap('Set3')
            colors = cmap(ts[tracked] % cmap.N)**3  # cube to darken
            ax.scatter(y[tracked], x[tracked],
                       s=3, c=colors,
                       zorder=0.1*f_idx/f_max,  # later tracks on top
                      )
        else:
            colors = 'white'
        ps = ax.scatter(y[tracked], x[tracked], s=64, c=colors,
                        marker='o', edgecolors='black')
        remove.append(ps)
        if not clean:
            us = ax.scatter(y[~tracked], x[~tracked], c='c', zorder=.8)
            cs = ax.scatter(xyc[:, 1], xyc[:, 0], c='g', s=10, zorder=.6)
            remove.extend([us, cs])
            for dot, xy in zip(('center', 'corner'), (xyo, xyc)):
                ph = helpy.draw_circles(xy[:, 1::-1], meta[dot+'_kern'], ax=ax,
                                        lw=.5, color='k', fill=False, zorder=.6)
                remove.extend(ph)

        # plot the orientations
        omask = np.isfinite(o)
        xyoo = xyo[omask]
        to = ts[omask]
        xo, yo, oo = xyoo.T
        so, co = np.sin(oo), np.cos(oo)
        q = ax.quiver(yo, xo, so, co, angles='xy', units='xy',
                      width=side/8, scale_units='xy', scale=10/side, zorder=.4,
                      edgecolor='white', facecolor='black', linewidth=0.75)
        remove.append(q)

        # label n-hat
        t, d = 3, 10
        nhat_offsets = d * np.stack([(1.5*so - co), (1.5*co + so)], axis=1)
        nhat_is = np.where(to == t)[0] if clean else xrange(len(to))
        nhats = [ax.annotate(
            r'$\hat n$',
            xy=(yo[nhat_i], xo[nhat_i]),
            xytext=nhat_offsets[nhat_i],
            textcoords='offset points', ha='center', va='center',
            fontsize='large')
            for nhat_i in nhat_is]
        remove.extend(nhats)

        if not clean:
            for dr in [-drc, 0, drc]:
                patches = helpy.draw_circles(xyo[:, 1::-1], rc+dr, ax=ax, lw=.5,
                                             color='g', fill=False, zorder=.5)
                remove.extend(patches)
        if fisets is not None and f_num in fisets:
            xyi, oi, tsi = [fisets[f_num][fld] for fld in ['xy', 'o', 't']]
            pim = fisets[f_num]['id'] == 0
            if np.any(pim):
                ips = ax.scatter(xyi[pim, 1], xyi[pim, 0],
                                 c=['pink', 'r'][clean], zorder=.7)
                remove.append(ips)
                if not clean:
                    itxt = plt_text(xyi[pim, 1], xyi[pim, 0]+txtoff,
                                    tsi[pim].astype('S'), color='pink',
                                    zorder=.9, horizontalalignment='center')
                    remove.extend(itxt)
            iq = ax.quiver(xyi[:, 1], xyi[:, 0], np.sin(oi), np.cos(oi),
                           angles='xy', units='xy', width=side/8,
                           scale_units='xy', scale=1/side, zorder=.3,
                           facecolor='black' if clean else 'gray',
                           edgecolor='white', linewidth=0.75)
            remove.append(iq)

        if fosets is not None:
            oc = helpy.quick_field_view(fosets[f_num], 'corner')
            oca = oc.reshape(-1, 2)
            ocs = ax.plot(oca[:, 1], oca[:, 0], linestyle='', marker='o',
                          color='white' if clean else 'black',
                          markeredgecolor='black', markersize=4, zorder=1)
            remove.extend(ocs)

            # corner displacements has shape (n_particles, n_corners, n_dim)
            cdisp = oc[omask] - xyoo[:, None, :2]
            cang = corr.dtheta(np.arctan2(cdisp[..., 1], cdisp[..., 0]))
            deg_str = np.nan_to_num(np.degrees(cang)).astype(int).astype('S')
            cx, cy = oc[omask].mean(1).T
            if not clean:
                ctxt = plt_text(cy, cx, deg_str, color='orange', zorder=.9,
                                horizontalalignment='center',
                                verticalalignment='center')
                remove.extend(ctxt)

        if not clean:
            txt = plt_text(y[tracked], x[tracked]+txtoff,
                           ts[tracked].astype('S'),
                           color='r', zorder=.9, horizontalalignment='center')
            remove.extend(txt)

        nts = np.count_nonzero(tracked)
        nos = np.count_nonzero(omask)
        ncs = len(o)
        ax.set_title(title.format(f_num, nos, nts, ncs))

        if need_legend:
            need_legend = False
            if rc > 0:
                patches[0].set_label('r to corner')
            q.set_label('orientation')
            ps.set_label('centers')
            if fosets is None:
                cs.set_label('corners')
            else:
                cs.set_label('unused corner')
                ocs[0].set_label('used corners')
            if len(txt):
                txt[0].set_label('track id')
            ax.legend(fontsize='small')

        fig.canvas.draw()
        fig.canvas.mpl_connect('key_press_event', advance)
        plt.waitforbuttonpress()
        for rem in remove:
            rem.remove()
        if verbose:
            print '\tdone with frame {} ({})'.format(f_old, f_nums[f_old])
            sys.stdout.flush()
    if verbose:
        print 'loop broken'


def gapsize_distro(tracksetses, fields='fo', title=''):
    fig, ax = plt.subplots()
    for field in fields:
        isf = field == 'f'
        gaps = [np.diff(t['f'] if isf else np.where(~np.isnan(t[field]))[0]) - 1
                for tsets in tracksetses for t in tsets.itervalues()]
        gaps = np.concatenate(gaps)
        gmax = gaps.max()
        if not gmax or gmax > 1e3:
            continue
        bins = np.arange(gmax)+1
        dist = np.bincount(gaps)[1:]
        wght = dist*bins
        ax.bar(bins-.4, dist, .4,
               color='yr'[isf], alpha=.5, label=repr(field)+' gaps')
        ax.bar(bins, wght, .4,
               color='gb'[isf], alpha=.5, label=repr(field)+' frames')
        ax.set_ylabel('number of gaps or frames')
        ax.set_xlabel('gap size (frames)')
    nframes = np.sum([len(tset)
                      for tsets in tracksetses for tset in tsets.itervalues()])
    axr = ax.twinx()
    axr.set_ylim(None, ax.get_ylim()[-1]/nframes)
    axr.set_yticks(ax.get_yticks()/nframes)
    axr.set_ylabel('fraction of frames')
    ax.legend()
    ax.set_title(title)


def repair_tracks(tracksets, max_gap=10, interp=['xy', 'o'],
                  inplace=True, verbose=False):
    if not inplace:
        tracksets = {t: s.copy() for t, s in tracksets.iteritems()}
    if verbose:
        print 'filling gaps with nans'
        if interp:
            print 'and interpolating nans in', ', '.join(interp)
        print '\ttrack length max_gap num_gaps num_frames'
        fmt = '\t{:5} {:6} {:7} {:8} {:10}'.format
    for t, tset in tracksets.items():
        fs = tset['f']
        filled = curve.fill_gaps(tset, fs, max_gap=max_gap,
                                 ret_gaps=verbose, verbose=verbose)
        if verbose:
            gaps = filled[2]
            print fmt(t, len(tset), gaps.max(), len(gaps), gaps.sum())
        tset, fs = filled[:2]
        if tset is None:
            tracksets.pop(t)
        else:
            tset['f'] = fs
            tset['t'] = t
            tracksets[t] = tset
            for field in interp or []:
                curve.interp_nans(tset[field], fs, max_gap=max_gap,
                                  inplace=True, verbose=verbose and verbose - 1)
    if verbose:
        print
    return tracksets


def plot_tracks(data, trackids=None, bgimage=None, mask=None,
                save=False, show=True):
    """ Plots the tracks of particles in 2D

    parameters
    ----------
    data : the main data array of points
    trackids : the array of track ids
    bgimage : a background image to plot on top of (the first frame tif, e.g.)
    mask : a boolean mask to filter the data (to show certain frames or tracks)
    fignum : a pyplot figure number to add the plot to
    save : where to save the figure
    show : whether to show the figure
    """
    fig, ax = plt.subplots()
    if bgimage is not None:
        if isinstance(bgimage, basestring):
            bgimage = plt.imread(bgimage)
        ax.imshow(bgimage, cmap='gray')
    if trackids is None:
        trackids = data['t']
    if mask is None:
        mask = np.where(trackids >= 0)
    data = data[mask]
    trackids = trackids[mask]
    cmap = plt.get_cmap('Dark2')
    ax.scatter(data['y'], data['x'], c=trackids % cmap.N,
               marker='o', cmap=cmap, lw=0)
    ax.set_aspect('equal')
    ax.set_xlim(data['y'].min()-10, data['y'].max()+10)
    ax.set_ylim(data['x'].min()-10, data['x'].max()+10)
    ax.set_title(prefix)
    if save:
        save = save + '_tracks.png'
        print "saving tracks image to",
        print save if verbose else os.path.basename(save)
        fig.savefig(save, frameon=False, dpi=300)
    if show:
        plt.show()

# Mean Squared Displacement
# dx^2 (tau) = < ( x_i(t0 + tau) - x_i(t0) )^2 >
#              <  averaged over t0, then i   >


def t0avg(trackset, tracklen, tau):
    """ Averages the squared displacement of a track for a certain value of tau
        over all valid values of t0 (such that t0 + tau < tracklen)

        That is, for a given particle, do the average over all t0
            <[(r_i(t0 + tau) - r_i(t0)]^2>
        for a single particle i and fixed time shift tau

        parameters
        ----------
        trackset : a subset of data for all points in the given track
        tracklen : the length (duration) of the track
        tau : the time separation for the displacement: r(tau) - r(0)

        returns
        -------
        the described mean, a scalar
    """
    totsqdisp = 0.0
    nt0s = 0.0
    tfsets = helpy.load_framesets(trackset)
    # for t0 in (T - tau - 1), by dt0 stepsize
    for t0 in np.arange(1, (tracklen-tau-1), dt0):
        olddot = tfsets[t0]
        newdot = tfsets[t0+tau]
        if len(newdot) != 1 or len(olddot) != 1:
            continue
        sqdisp = (newdot['x'] - olddot['x'])**2 + (newdot['y'] - olddot['y'])**2
        if len(sqdisp) == 1:
            if verbose > 1:
                print 'unflattened'
            totsqdisp += sqdisp
        elif len(sqdisp[0]) == 1:
            if verbose:
                print 'flattened once'
            totsqdisp += sqdisp[0]
        else:
            if verbose:
                print "fail"
            continue
        nt0s += 1.0
    return totsqdisp/nt0s if nt0s else None


def trackmsd(trackset, dt0, dtau, ret_vector=False):
    """ finds the mean squared displacement as a function of tau,
        averaged over t0, for one track (particle)

        parameters
        ----------
        trackset : a subset of the data for a given track
        dt0 : spacing stepsize for values of t0, gives the number of starting
            points averaged over in `t0avg`
        dtau : spacing stepsize for values of tau, gives the spacing of the
            points in time at which the msd is evaluated

        For dt0, dtau:  Small values will take longer to calculate without
            adding to the statistics. Large values calculate faster but give
            worse statistics. For the special case dt0 = dtau = 1, a
            correlation is used for a signicant speedup

        returns
        -------
        a list of tuples (tau, msd(tau)) the value of tau and the mean squared
        displacement for a single track at that value of tau

    """
    if dt0 == dtau == 1:
        xy = helpy.consecutive_fields_view(trackset, 'xy')
        if ret_vector.startswith(('body', 'prog', 'div')):
            theta = trackset['o']
            tmsd = corr.msd_body(xy, theta, ret_taus=True)
        else:
            tmsd = corr.msd(xy, ret_taus=True, ret_vector=ret_vector)
        return tmsd
    elif ret_vector:
        raise ValueError("Cannot return vector with dt0 or dtau > 0")

    trackbegin, trackend = trackset['f'][[0, -1]]
    tracklen = trackend - trackbegin + 1
    if verbose:
        print "length {} from {} to {}".format(tracklen, trackbegin, trackend)
    if isinstance(dtau, float):
        taus = helpy.farange(dt0, tracklen, dtau)
    elif isinstance(dtau, int):
        taus = xrange(dtau, tracklen, dtau)

    tmsd = []
    for tau in taus:
        avg = t0avg(trackset, tracklen, tau)
        if avg > 0 and not np.isnan(avg):
            tmsd.append([tau, avg[0]])
    if verbose:
        print "\t...actually", len(tmsd)
    return tmsd


def find_msds(tracksets, dt0, dtau, ret_vector=False):
    """ Calculates the MSDs for all tracks

        parameters
        ----------
        dt0, dtau : see documentation for `trackmsd`
        tracksets : dict of subsets of the data for a given track
        ret_vector : whether to return vector components of msd

        returns
        -------
        msds : a list of all trackmsds (each in the format given by `trackmsd`)
        msdids : a list of the trackids corresponding to each msd
    """
    print "Calculating MSDs with",
    print "dt0 = {}, dtau = {}".format(dt0, dtau)
    if verbose:
        print "for track",
    msds = []
    msdids = []
    for t in sorted(tracksets):
        if verbose:
            print t,
            sys.stdout.flush()
        tmsd = trackmsd(tracksets[t], dt0, dtau, ret_vector)
        if len(tmsd) > 1:
            msds.append(tmsd)
            msdids.append(t)
        elif verbose:
            print "\ntrack {}'s msd is too short!".format(t)
    if verbose:
        print
    return msds, msdids


def make_taus(dtau, dt0, nframes, maxlength=None):
    if verbose:
        print "using dtau = {}, dt0 = {}".format(dtau, dt0)
    try:
        dtau = np.asscalar(dtau)
    except AttributeError:
        pass
    if isinstance(dtau, (float, np.float)):
        taus = helpy.farange(dt0, nframes+1, dtau)
    elif isinstance(dtau, (int, np.int)):
        taus = np.arange(dtau, nframes+1, dtau, dtype=float)
    return taus[:maxlength]

def mean_msd(msds, dtau, dt0, nframes, A=1, fps=1, kill_flats=1, kill_jumps=1e9,
             msdids=None, show_tracks=False, singletracks=None,
             tnormalize=False):
    """ return the mean of several track msds """

    # msd has shape (number of tracks, length of tracks, msd vector dimension)
    msdshape = [len(singletracks or msds),
                max(map(len, msds))]
    vdim = len(msds[0][0]) - 1
    if vdim > 1:
        msdshape += [vdim]
    msd = np.full(msdshape, np.nan, float)
    taus = make_taus(dtau, dt0, nframes, maxlength=msdshape[1])
    if verbose:
        print 'msdshape:', msdshape
        print 'taushape:', taus.shape,
        print 'assembling msd tracks'

    if msdids is not None:
        allmsds = it.izip(xrange(len(msds)), msds, msdids)
    elif msdids is None:
        allmsds = enumerate(msds)
    for thismsd in allmsds:
        if singletracks\
               and msdids is not None\
               and msdid not in singletracks:
            continue
        if msdids is not None:
            ti, tmsd, msdid = thismsd
        else:
            ti, tmsd = thismsd
        if len(tmsd) < 2:
            continue
        if verbose:
            print ti,
        tmsd = np.asarray(tmsd)
        tmsdt = tmsd[:, 0]
        tmsdd = tmsd[:, 1:].squeeze()
        if tmsdd[-50:].mean() < kill_flats or tmsdd[:2].mean() > kill_jumps:
            continue
        tau_match = np.searchsorted(taus, tmsdt)
        msd[ti, tau_match] = tmsdd
    if verbose:
        print 'shapes of msd, taus:',
        print msd.shape, taus.shape
    msd, msd_mean, msd_err, msd_std, added, enough = helpy.avg_uneven(
        msd, ret_all=True)
    if verbose:
        not_enough = np.where(added <= 2)[0]
        bad_taus = taus[not_enough]
    taus = taus[enough]
    if verbose:
        print 'shapes of msd, taus, msd_mean with `enough` tracks:',
        print msd.shape, taus.shape, msd_mean.shape
        assert np.all(np.isfinite(msd_mean)), 'msd_mean not finite'
        print 'msd_std min max:', msd_std[:-1].min()/A, msd_std[:-1].max()/A
        print 'msd_err min max:', msd_err[:-1].min()/A, msd_err[:-1].max()/A
        print 'shape of msd_err:', msd_err.shape
    if verbose > 1:
        global rrerrfig
        oldax = plt.gca()
        rrerrfig = plt.figure()
        erraxl = rrerrfig.gca()
        erraxl.set_xscale('log')
        erraxl.set_yscale('log')
        erraxl.plot(taus/fps, msd_std/A, '.c', label='stddev')
        erraxl.plot(taus/fps, msd_err/A, '.g', label='stderr')
        erraxr = erraxl.twinx()
        erraxr.set_yscale('log')
        erraxr.plot(taus/fps, added[enough], '.b', label='N added')
        erraxr.plot(bad_taus/fps, np.maximum(added[not_enough], .8),
                    'vr', mec='none', label='N <= 2')
        erraxr.set_ylim(0.8, None)
        erraxl.legend(loc='upper left', fontsize='x-small')
        erraxr.legend(loc='upper right', fontsize='x-small')
        plt.sca(oldax)
    if show_tracks and vdim == 1:
        plt.plot(taus/fps, (msd/(taus/fps)**tnormalize).T/A,
                 'b', alpha=.2, lw=0.5)
    return taus, msd_mean, msd_err


def plot_msd(taus, msd, msd_err, S=1, ang=False, errorbars=False,
             fig=(8, 6), fps=1, labels=True, legend=False,
             prefix='', save='', show=True, sys_size=0, title=None,
             tnormalize=False, **plt_kwargs):
    """ Plots the MS(A)Ds """
    A = 1 if ang else S**2
    if verbose:
        print "using S = {} pixels, thus A = {} px^2".format(S, A)
    if isinstance(fig, plt.Figure):
        ax = fig.gca()
    elif isinstance(fig, plt.Axes):
        ax = fig
        fig = ax.figure
    elif isinstance(fig, tuple):
        fig, ax = plt.subplots(figsize=fig)

    taus = taus / fps
    msd = msd / A
    if errorbars:
        msd_err = msd_err / A

    ax.set_xscale(plt_kwargs.pop('xscale', 'log'))
    ax.set_yscale(plt_kwargs.pop('yscale', 'log'))
    xlim = plt_kwargs.pop('xlim', None)
    ylim = plt_kwargs.pop('ylim', None)

    if labels is True:
        label = "Mean Sq {}Disp".format("Angular "*ang)
    elif isinstance(labels, basestring):
        label = labels
    else:
        label = ''

    if tnormalize:
        tnorm = taus**tnormalize
        msd = msd/tnorm
        if errorbars:
            msd_err = msd_err/tnorm
        label += "/Time{}".format("^{}".format(tnormalize)*(tnormalize != 1))
        ax.plot(taus, msd[0]*taus/tnorm, 'k-', label="ref slope = 1", lw=2)

    if errorbars:
        default = {'capthick': 0, 'elinewidth': 1, 'errorevery': 3,
                   'color': 'r', 'linewidth': 0, 'marker': 'o'}
        plt_kwargs = dict(default, **plt_kwargs)
        ax.errorbar(taus, msd, msd_err, label=label, **plt_kwargs)
    else:
        default = {'color': 'r', 'linewidth': 1, 'marker': ''}
        plt_kwargs = dict(default, **plt_kwargs)
        ax.plot(taus, msd, label=label, **plt_kwargs)
    if sys_size:
        ax.axhline(sys_size, ls='--', lw=.5, c='k', label='System Size')
    if title is None:
        title = "Mean Sq {}Disp".format("Angular " if ang else "")
    ax.set_title(title)
    xlabel = r'$t \enspace f$' if 1 < fps < 60 else 'Time ({}s)'.format('frame'*(fps == 1))
    ax.set_xlabel(xlabel)
    ylabel = (r"${}\langle\left[\vec r(t) -".format('' if args.clean else r'\left')
              + r"\vec r(0)\right]^2{}\rangle / \ell^2$".format(
                  '' if args.clean else r'\right'))
    ax.set_ylabel(ylabel, labelpad=-2, fontsize='large')
    if xlim is not None:
        ax.set_xlim(*xlim)
    if ylim is not None:
        ax.set_ylim(*ylim)
    if legend:
        ax.legend(loc='best')
    if save is True:
        save = prefix + "_MS{}D.pdf".format('A' if ang else '')
    if save:
        print "saving to", save if verbose else os.path.basename(save)
        fig.savefig(save)
    if show:
        plt.show()
    return fig, ax


def make_fitname(fit):
    """Attempt to create a nickname for a fit given a Fit instance"""
    # ('func', 'TR', 'DR', 'lp', 'DT', 'v0', 'w0')
    d = {'func':
         {'vo': 'vo', 'vn': 'vn', 'vt': 'vt',
          'nn': 'nn',
          'rn': 'rn', 'rp': 'rp', 'rs': 'rs', 'ra': 'ra', 'rm': 'rm',
          'rr': 'rr', 'r0': 'r0',
          'pr': 'pr', 'p0': 'p0', 'dr': 'dr', 'd0': 'd0',
         },
         'TR': {None    : '0',
                'free'  : 'f',
                1.8     : 'm',
               },
         'DR': {'free'  : 'f',

               },
        }

    fmt = '{func}_T{TR}_R{DR}_L{lp}_D{DT}'.format
    fmt(func=fit.func, TR=fit.TR or 0, DR=fit.DR, lp=fit.lp, DT=fit.DT)
    return


def make_fitnames():
    """Build up a mapping to nicknames for most conceivablel fits"""

    # from velocities
    mkf = helpy.make_fit
    cf = {'free': 'free', None: None}
    cf.update({
        'vn': mkf(func='vn', v0='mean', DT='var'),
        'vt': mkf(func='vt', DT='var'),
        'vo': mkf(func='vo', DR='var', w0='mean'),
    })

    # from orientation autocorrelation: nn
    mkf = partial(helpy.make_fit, func='nn', DR='free')
    cf.update({
        'nn_T0_Rf': mkf(TR=None),
        'nn_Tf_Rf': mkf(TR='free'),
        'nn_Tm_Rf': mkf(TR=1.8),
    })

    # from forward displacement: rn rp rs ra rm
    mkf = partial(helpy.make_fit, lp='free')
    for func, TR, DR in [('r'+r, 'T'+T, 'R'+R)
                         for r in 'npsam' for T in '0nm' for R in 'fn']:
        desc = '_'.join([func, TR, DR, 'Lf'])
        TRf = {'T0': None,
               'Tn': 'nn_Tf_Rf',
               'Tm': 'nn_Tm_Rf'}[TR]
        DRf = {'Rf': 'free',
               'Rn': TRf or 'nn_'+TR+'_Rf'}[DR]
        cf[desc] = mkf(func=func, TR=cf[TRf], DR=cf[DRf])

    # from mean squared displacement: rr pr dr r0 p0 d0
    mkf = partial(helpy.make_fit, DT='free')
    for func, TR, lp, DT in [(r+z, 'T'+T, 'L'+l, 'D'+D) for T in '0nm'
                             for D in 'fd' for l in 'fnabqrd'
                             for z in 'r0' for r in 'rpd']:
        if func[0] in (lp[1], DT[1]):
            continue  # cannot source lp or DT from self
        desc = '_'.join([func, TR, 'Rn', lp, DT])
        TRf = {'T0': None,
               'Tn': 'nn_Tf_Rf',
               'Tm': 'nn_Tm_Rf'}[TR]
        DRf = TRf or 'nn_T0_Rf'
        lpf = {'Lf': 'free',
               'Ln': 'rn_'+TR+'_Rn_Lf',
               'La': 'ra_'+TR+'_Rn_Lf',
               'Lb': 'ra_'+TR+'_Rf_Lf',
               'Lq': 'rn_'+TR+'_Rf_Lf',
               'Lr': '_'.join(['r'+func[1], TR, 'Rn', 'Lf', 'Df']),
               'Lp': '_'.join(['p'+func[1], TR, 'Rn', 'Lf', 'Df']),
               'Ld': '_'.join(['d'+func[1], TR, 'Rn', 'Lf', 'Df']),
              }[lp]
        DTf = {'Df': 'free',
               'Dr': '_'.join(['r'+func[1], TR, 'Rn', 'Lf', 'Df']),
               'Dp': '_'.join(['p'+func[1], TR, 'Rn', 'Lf', 'Df']),
               'Dd': '_'.join(['d'+func[1], TR, 'Rn', 'Lf', 'Df']),
              }[DT]
        cf[desc] = mkf(func=func, TR=cf[TRf], DR=cf[DRf],
                       lp=cf[lpf], DT=cf[DTf])

    del cf['free'], cf[None]
    return cf, {cf[k]: k for k in cf}


def get_param_value(name, fits=(), sources=()):
    """get the appropriate value and source for a parameter."""
    sources = sources or 'nn rn ra rp rr r0 pr p0 dr d0'.split()
    if hasattr(name, '__iter__'):
        # if multiple names are given, return two dicts of {name: value}
        return [dict(zip(name, v))
                for v in zip(*(get_param_value(n, fits, sources)
                               for n in name))]
    for fit in [f for s in sources for f in fits if f.func == s]:
        try:
            val = float(fits[fit].get(name, fit._asdict()[name]))
            return val, fit
        except (ValueError, TypeError):
            continue
    guesses = {'TR': 1.6, 'DR': 1/16, 'lp': 2.5, 'v0': 0.16, 'DT': 0.01}
    return guesses[name], helpy.make_fit({name: 'guess'})


def format_fit(result, model_name=None, sources=None):
    """format the results for printing, labeling plots, and saving."""
    tex_name = {'DT': 'D_T', 'DR': 'D_R', 'v0': 'v_0',
                'lp': '\\ell_p', 'TR': '\\tau_R'}

    def print_fmt(params, sep='\n'):
        fmt = '{:>8s}: {:.4g}'.format
        return sep.join(fmt(p, params[p]) for p in params)

    def tex_fmt(params, sep=', '):
        fmt = partial(helpy.SciFormatter().format, "${0:s}={1:.3T}$")
        return sep.join(fmt(tex_name[p], params[p]) for p in params)

    fixed, free = {}, {}
    for p in result.params.values():
        (free if p.vary else fixed)[p.name] = float(p)

    fit = helpy.make_fit(dict.fromkeys(free, 'free'),
                         {p: sources[p] for p in fixed},
                         func=model_name or result.model.name)
    fitname = fit_desc[fit]

    print fitname
    print "fixed params:"
    print print_fmt(fixed)
    print "free params:"
    print print_fmt(free)

    tex_eqn = result.model.func.func_doc.replace('\n', '')
    if args.clean:
        tex_eqn= tex_eqn.replace('(v_0/D_R)', r'\ell_p')
    for_tex = [tex_eqn,
               'fixed: ' + tex_fmt(fixed),
               'free: ' + tex_fmt(free)]

    return fit, fitname, free, for_tex


def save_corr_plot(fig, fit_desc):
    save = '{}_{}-corr.pdf'.format(saveprefix, fit_desc)
    if args.fig == 0:
        return
    print 'saving <{}> correlation plot to'.format(fit_desc),
    print os.path.relpath(save, absprefix.replace(relprefix, ''))
    fig.savefig(save)
    return save


def plot_fit(result, tex_fits, args, t=None, data=None,
             ax=None, plt_kwargs=None):
    if ax is None:
        fig, ax = plt.subplots(figsize=(5, 4) if args.clean else (8, 6))
    elif isinstance(ax, int):
        fig = plt.figure(ax)
        ax = fig.gca()
    else:
        fig = ax.figure
    if t is None:
        t = result.userkws[result.model.independent_vars[0]]  # x-value from fit
    if data is None:
        data = result.data
    if args.showtracks:
        raise NotImplementedError('cannot show tracks here')
        ax.plot(t, all_corrs.T, 'b', alpha=.2, lw=0.5)

    kws = dict(label='experiment'*labels, color=args.vcol, linestyle='',
               marker='o', markersize=4, markeredgecolor=args.vcol,
               markerfacecolor='none', capthick=0, elinewidth=1, errorevery=3)
    kws.update(plt_kwargs.get('errorbar', {}))
    ax.errorbar(t, data, 1/result.weights, None, zorder=2, **kws)
    fitlabel = '\n'.join(tex_fits[:None if labels else 1])
    ax.plot(t, result.best_fit, c=args.pcol, lw=1, label=fitlabel, zorder=2.5)

    axes_setter(ax, **plt_kwargs.get('axes', {}))
    ax.legend(**dict({'fontsize': 'small', 'framealpha': 1, 'frameon': labels,
                      'numpoints': 1, 'handlelength': 1},
                     **plt_kwargs.get('legend', {})))

    return fig, ax


def nn_corr(tracksets, args):
    """Calculate the <nn> correlation for all the tracks in a given dataset
    """
    corr_nn = partial(corr.autocorr, cumulant=False, norm=False)
    if args.verbose:
        print 'calculating <nn> correlations'
    if args.dot:
        all_corrs = [corr_nn(np.cos(ts['o'])) + corr_nn(np.sin(ts['o']))
                     for ts in tracksets.itervalues()]
    else:
        all_corrs = [c for ts in tracksets.itervalues() for c in
                     [corr_nn(np.cos(ts['o'])), corr_nn(np.sin(ts['o']))]]

    all_corrs, meancorr, errcorr = helpy.avg_uneven(all_corrs, pad=True)
    taus = np.arange(len(meancorr))/args.fps
    return taus, meancorr, errcorr


def rn_corr(tracksets, args):
    """Calculate the <rn> correlation for all the tracks in a given dataset
    """
    correlate_rn = partial(corr.crosscorr, cumulant=False, norm=0, ret_dx=True)

    # shape (track, x_or_y, time_or_correlation, time)
    rn_corrs = np.array([[correlate_rn(ts['x']/args.side, np.cos(ts['o'])),
                          correlate_rn(ts['y']/args.side, np.sin(ts['o']))]
                         for ts in tracksets.itervalues()])
    # Align and merge them
    taus = rn_corrs[:, :, 0]/args.fps
    if rn_corrs.ndim == 4:
        if verbose:
            print "Already aligned: all tracks have same length"
        taus = taus[0, 0]
        rn_corrs = rn_corrs[:, :, 1]
    else:
        if verbose:
            print "Aligning tracks around tau=0"
        tau0 = np.array(map(partial(np.searchsorted, v=0), taus.flat))
        taus = taus.flat[tau0.argmax()]
        rn_corrs = helpy.pad_uneven(rn_corrs[:, :, 1], np.nan, align=tau0)
    if args.dot:
        rn_corrs = rn_corrs.sum(1)  # sum over x and y components
    else:
        rn_corrs = rn_corrs.reshape(-1, len(taus))
    rn_corrs, meancorr, errcorr, stddev, added, enough = helpy.avg_uneven(
        rn_corrs, pad=False, ret_all=True, weight=False)
    taus = taus[enough]
    return taus, meancorr, errcorr


def rr_corr(msds, msdids, data, args):
    """Calculate the <rr> (MSD) correlation for all the tracks in the dataset
    """
    taus, msd, msd_err = mean_msd(
        msds, args.dtau, args.dt0, data['f'].max()+1,
        msdids=msdids, A=args.side**2, fps=args.fps, tnormalize=0,
        kill_flats=args.killflat, kill_jumps=args.killjump*args.side**2,
        singletracks=args.singletracks, show_tracks=args.showtracks)

    if msd.ndim == 2:
        # tuples of (displacement, progression, diversion)
        msd = np.array((msd.sum(1),) + tuple(msd.T))
        msd_err = np.array((np.hypot(*msd_err.T),) + tuple(msd_err.T))
    elif args.msdvec.startswith(('prog', 'div')):
        msg = 'You need to rerun `tracks.py {} --msd --msdvec`'
        raise ValueError(msg.format(args.prefix))

    return taus, msd, msd_err


def nn_form_dot_white(s, DR):
    r"""$e^{-D_R t}$
    """
    return np.exp(-DR*s)


def nn_form_dot_color(s, DR, TR):
    r"""$e^{-D_R\left[t - \tau \left(1 - e^{-t/\tau}\right)\right]}$
    """
    if TR > 1e-3/args.fps:
        # only calculate if TR will have significant effect
        s = s + TR*np.expm1(-s/TR)
    return np.exp(-DR*s)


def nn_form_components_white(s, DR):
    r"""$\frac{1}{2}e^{-D_R t}$
    """
    return 0.5*np.exp(-DR*s)


def nn_form_components_color(s, DR, TR):
    r"""$\frac{1}{2}e^{-D_R
        \left[t - \tau \left(1 - e^{-t/\tau}\right)\right]}$
    """
    if TR > 1e-3/args.fps:
        # only calculate if TR will have significant effect
        s = s + TR*np.expm1(-s/TR)
    return 0.5*np.exp(-DR*s)


def rn_form_dot_white(s, lp, DR):
    r"""$\frac{v_0}{D_R}(1 - e^{-D_R|t|})\operatorname{sign}(t)$
    """
    return -lp*np.sign(s)*np.expm1(-DR*np.abs(s))


def rn_form_dot_color(s, lp, DR, TR):
    r"""$\frac{v_0}{D_R}e^{D_R\tau}(1 - e^{-D_R|t|})\operatorname{sign}(t)$
    """
    return -lp*exp(DR*TR)*np.sign(s)*np.expm1(-DR*np.abs(s))


def rn_form_components_white(s, lp, DR):
    r"""$\frac{v_0}{2D_R}(1 - e^{-D_R|t|})\operatorname{sign}(t)$
    """
    return -0.5*lp*np.sign(s)*np.expm1(-DR*np.abs(s))


def rn_form_components_color(s, lp, DR, TR):
    r"""$\frac{v_0}{2D_R}e^{D_R\tau}(1 - e^{-D_R|t|})\operatorname{sign}(t)$
    """
    return -0.5*lp*exp(DR*TR)*np.sign(s)*np.expm1(-DR*np.abs(s))


def quartic(a):
    quadratic = a*a
    return quadratic * quadratic


def rr_form_total(s, DT, lp, DR, TR):
    r"""$2(v_0/D_R)^2 e^{D_R\tau} \left(D_Rt - 1 + e^{-D_Rt}\right) + 4 D_Tt$
    """
    color = exp(DR*TR)
    persistence = color*lp**2
    decay = np.exp(-DR*s)
    diffusion = 2*DT*s
    propulsion = decay - 1 + DR*s
    return 2*(persistence*propulsion + diffusion)


def rr_form_prog(s, DT, lp, DR, TR):
    r"""$\ell_p^2 e^{D_R \tau}
    \left(
        D_R t - 1 + e^{-D_Rt}
        + \frac{1}{12} e^{4D_R\tau} (e^{-4D_Rt}-4e^{-D_Rt}+3)
    \right) + 2 D_Tt$
    """
    color = exp(DR*TR)
    persistence = color*lp**2
    decay = np.exp(-DR*s)
    diffusion = 2*DT*s
    propulsion = decay - 1 + DR*s
    anisotropy = quartic(color)*(quartic(decay) - 4*decay + 3)/12
    return persistence*(propulsion + anisotropy) + diffusion


def rr_form_div(s, DT, lp, DR, TR):
    r"""$\ell_p^2 e^{D_R \tau}
    \left(
        D_R t - 1 + e^{-D_Rt}
        - \frac{1}{12} e^{4D_R\tau} (e^{-4D_Rt}-4e^{-D_Rt}+3)
    \right) + 2 D_Tt$
    """
    color = exp(DR*TR)
    persistence = color*lp**2
    decay = np.exp(-DR*s)
    diffusion = 2*DT*s
    propulsion = decay - 1 + DR*s
    anisotropy = quartic(color)*(quartic(decay) - 4*decay + 3)/12
    return persistence*(propulsion - anisotropy) + diffusion


def limiting_regimes(s, DT, lp, DR, TR):
    ll = lp*lp  # lp is squared everywhere
    DR_time = 1/DR
    DT_time = DT/ll*DR_time**2
    if DT_time > DR_time:
        return np.full_like(s, np.nan), []
    timescales = (DT_time, DR_time)
    regimes = np.searchsorted(timescales, s)

    early = 2*DT*s          # s < DT_time
    middle = 2*ll*(DR*s)**2     # DT_time < s < DR_time
    late = 2*(ll*DR + DT)*s                   # DR_time < s
    lines = np.choose(regimes, [early, middle, late])

    transitions = np.clip(np.searchsorted(s, timescales), 0, len(s)-1)
    lines[transitions] = np.nan

    transitions += 1
    return lines, transitions


def get_axes_ratio(ax=None):
    """Calculate the aspect ratio of an axes boundary/frame"""
    if ax is None:
        ax = plt.gca()
    fig = ax.figure

    ll, ur = ax.get_position() * fig.get_size_inches()
    width, height = ur - ll

    return height / width


def get_data_ratio(ax=None):
    """Calculate the data limit ratio of an axes"""
    if ax is None:
        ax = plt.gca()

    xscale, yscale = ax.get_xscale(), ax.get_yscale()
    if xscale != yscale:
        raise ValueError('Cannot get data ratio for semilog plot')
    elif xscale == 'linear':
        return ax.get_data_ratio()
    elif xscale == 'log':
        return ax.get_data_ratio_log()
    else:
        raise ValueError(
            "Unknown scale `{}`; expected `'linear'` or `'log'`".format(xscale))


def get_aspect(ax=None):
    """Calculate the aspect ratio of an axes"""
    if ax is None:
        ax = plt.gca()

    return get_axes_ratio(ax) / get_data_ratio(ax)


def axes_set(ax, attr, *args, **kwargs):
    set_attr = getattr(ax, 'set_{}'.format(attr))
    return set_attr(*args, **kwargs)


def axes_setter(ax=None, **attr_dict):
    if ax is None:
        ax = plt.gca()
    props = {}
    for attr, args in attr_dict.iteritems():
        if isinstance(args, tuple):
            if len(args) > 1 and isinstance(args[-1], dict):
                args, kwargs = args[:-1], args[-1]
            else:
                args, kwargs = args, {}
        elif isinstance(args, dict):
            args, kwargs = (), args
        else:
            args, kwargs = (args,), {}
        props[attr] = axes_set(ax, attr, *args, **kwargs)
    return props


def move_axis_label(ax, which, x=None, y=None, ha=None, va=None):
    ax.figure.canvas.draw_idle() # update current label position before moving
    #ax.figure.tight_layout(pad=0)
    axis = {'y': ax.yaxis, 'x': ax.xaxis}[which]
    label = axis.get_label()
    if ha is not None:
        label.set_ha(ha)
    if va is not None:
        label.set_va(va)
    orig_x, orig_y = label.get_position()
    axis.set_label_coords(orig_x if x is None else x,
                          orig_y if y is None else y,
                          transform=label.get_transform())


def nn_plot(tracksets, fits, args, ax=None):
    model_name = 'nn'
    taus, meancorr, errcorr = nn_corr(tracksets, args)
    tmax = 50*args.zoom
    if verbose > 1:
        nnerrfig, nnerrax = plt.subplots()
        nnerrax.set_yscale('log')
    else:
        nnerrax = False
    sigma = curve.sigma_for_fit(meancorr, errcorr, x=taus, plot=nnerrax,
                                const=args.dtheta/rt2, ignore=[0, tmax],
                                verbose=verbose)
    if nnerrax:
        nnerrax.legend(loc='lower left', fontsize='x-small')
        nnerrfig.savefig(saveprefix+'_nn-corr_sigma.pdf')

    color_val, args.colored = args.colored, bool(args.colored)
    form = [[nn_form_components_white, nn_form_components_color],
            [nn_form_dot_white, nn_form_dot_color]][args.dot][args.colored]
    model = Model(form)

    params = model.make_params()
    vals, sources = get_param_value(params.keys())
    params['DR'].set(vals['DR'], min=0)
    if color_val:
        if color_val is True:
            params['TR'].set(vals['TR'], min=0)
        else:
            params['TR'].set(color_val, vary=False)
            sources['TR'] = color_val

    result = model.fit(meancorr, params, 1/sigma, s=taus)

    fit, fitname, free, tex_fits = format_fit(result, model_name, sources)
    fits[fit] = free

    if not args.nn:
        return result, fits, None

    xlim_pad = 2.5
    tmax = xlim_pad*args.zoom/result.params['DR'] + result.params.get('TR', 0)
    plt_kwargs = {
        'axes': {'xlim': (0, tmax),
                 'ylim': (exp(-xlim_pad*args.zoom), 1.05),
                 'yscale': 'log',
                 'ylabel': (r"$\langle \hat n(t) \cdot \hat n(0) \rangle$",
                            {'labelpad': -16, 'fontsize': 'large'}),
                 'xlabel': r"$t \enspace f$",
                },
        'legend': {'loc': 'upper right' if args.zoom <= 1 else 'lower left',
                   'markerfirst': False},
    }
    if labels:
        plt_kwargs['axes']['title'] = '\n'.join(filter(None, [
            "Orientation Autocorrelation", relprefix, fitname]))
    ax = ax or args.fig
    fig, ax = plot_fit(result, tex_fits, args,
                       ax=ax, plt_kwargs=plt_kwargs)

    if args.save:
        save_corr_plot(fig, fitname)

    return result, fits, ax


def rn_plot(tracksets, fits, args, ax=None):
    model_name = {'full': 'rn', 'pos': 'rp', 'anti': 'ra', 'max': 'rm'}[args.rn]
    taus, meancorr, errcorr = rn_corr(tracksets, args)

    form = [[rn_form_components_white, rn_form_components_color],
            [rn_form_dot_white, rn_form_dot_color]][args.dot][args.colored]
    model = Model(form)

    params = model.make_params()
    vals, sources = get_param_value(params.keys(), fits)
    params['DR'].set(vals['DR'], min=0, vary=args.fitdr or not args.nn)
    params['lp'].set(vals['lp'], min=0)
    if args.colored:
        params['TR'].set(vals['TR'], min=0, vary=args.fittr)

    xlim_pad = 3.0
    tmax = xlim_pad*args.zoom/params['DR']
    tmin = 0 if args.rn == 'pos' else -tmax
    if verbose > 1:
        rnerrfig, rnerrax = plt.subplots()
    else:
        rnerrax = False
    rnuncert = np.hypot(args.dtheta, args.dx)/rt2
    sigma = curve.sigma_for_fit(meancorr, errcorr, x=taus, plot=rnerrax,
                                const=rnuncert, ignore=[0, tmin, tmax],
                                verbose=verbose)

    #TODO: integrate weighted by sigma
    sym = curve.symmetry(meancorr, taus, parity=1, integrate=True)
    print "asymmetry: {:.3g}".format(sym.symmetry)

    if rnerrax:
        rnerrax.legend(loc='upper center', fontsize='x-small')
        rnerrfig.savefig(saveprefix+'_rn-corr_sigma.pdf')

    if args.rn in ('full', 'pos'):
        plot_data = None
        result = model.fit(meancorr, params, 1/sigma, s=taus)
    elif args.rn in ('anti', 'max'):
        plot_data = meancorr[sym.i]
        if args.rn == 'max':
            t_max = sym.antisymmetric.argmax()
            l_max = sym.antisymmetric[t_max] / exp(params['TR']*params['DR'])
            params['lp'].set(l_max, vary=False)
            sources['lp'] = 'max'
        result = model.fit(sym.antisymmetric, params, 1/sigma[sym.i], s=sym.x)
        if args.rn == 'max':
            result.params['lp'].set(vary=True)

    fit, fitname, free, tex_fits = format_fit(result, model_name, sources)
    fits[fit] = free
    fits[fit]['sym'] = float(sym.symmetry)

    print ' ==>  v0: {:.3f}'.format(result.params['lp']*result.params['DR'])

    ylim_pad = 1.2
    subtitle = {'full': '', 'pos': '\nfit only to positive half $t>0$',
                'sym': '\nfit only to symmetric part $f(t) + f(-t)$',
                'anti': '\nfit only to anti-symmetric part $f(t) - f(-t)$',
                'max': '\n$l_p=$ max of anti-symmetric part $f(t) + f(-t)$',
               }[args.rn]
    plt_kwargs = {
        'errorbar': {'errorevery': 6,},
        'axes': {'xlim': (-tmax, tmax),
                 'ylim': (ylim_pad*result.best_fit.min(),
                          ylim_pad*result.best_fit.max()),
                 'xlabel': r"$t \enspace f$",
                 'ylabel': (r"$\langle \vec r(t) \cdot \hat n(0) \rangle/\ell$",
                            {'labelpad': -2, 'fontsize': 'large'}),
                },
        'legend': {'loc': 'upper left',},
    }
    if labels:
        plt_kwargs['axes']['title'] = '\n'.join(filter(None, [
            "Position-Orientation Correlation", subtitle, relprefix, fitname]))
    ax = ax or args.fig and args.fig + 1
    fig, ax = plot_fit(result, tex_fits, args, data=plot_data,
                       ax=ax, plt_kwargs=plt_kwargs)
    #ax.plot(sym.x, sym.symmetric, '--r', label="symmetric part")
    ax.plot(sym.x, sym.antisymmetric, '-', c=args.ncol,
            linewidth=1, label="anti-symmetric", zorder=2.1)
    ax.axhline(y=0, color='grey', linestyle='--', linewidth=0.5, zorder=0.1)
    ax.axvline(x=0, color='grey', linestyle='--', linewidth=0.5, zorder=0.1)

    if args.rn == 'max':
        ax.scatter(sym.x[[t_max, -t_max]], sym.antisymmetric[[t_max, -t_max]],
                   marker='o', c=args.pcol)

    DR_time = 1/result.params['DR']
    if ax.get_xlim()[0] < DR_time < ax.get_xlim()[1]:
        ax.axvline(DR_time, 0, 0.4, ls='--', c='k')
        ax.annotate(r'$1/D_R$',
                    xy=(DR_time, 0.2), xycoords=('data', 'axes fraction'),
                    xytext=(6, 0), textcoords='offset points')

    if args.save:
        save_corr_plot(fig, fitname)

    return result, fits, ax


def rr_plot(msds, msdids, data, fits, args, ax=None):
    taus, msd, msd_err = rr_corr(msds, msdids, data, args)

    if ax is None:
        fig, ax = plt.subplots(figsize=(5, 4) if args.clean else (8, 6))
    else:
        fig = ax.figure

    # list arguments in order to be run
    comp_kwargs = list(cycler(**{
        'msdvec':  [0, -1, 1],
        'label':   ['total', 'transverse', 'longitudinal'],
        'fitv0':   [args.fitv0, False, 'disp'],
        'fitdt':   [True, False, 'div'],
        'do_plot': [True, True, True],
        'do_fit':  [True, False, False],
    }))

    # list arguments in order of msdvec: 0, 1, -1
    plt_kwargs = list(cycler(**{
        'color':        [args.vcol, args.lcol, args.tcol],
        'linewidth':    [0, 0, 0],
        'marker':       ['o', '^', 'v'],
        'markersize':   [4, 3, 3],
        'markeredgecolor': ['none', args.lcol, args.tcol],
        'markerfacecolor': [args.vcol, 'w', 'w'],
        'zorder':       [1, .9, .8],
    }))
    fitnames = [None]*3
    results = [None]*3
    for comp_kwarg in comp_kwargs:
        msdvec = comp_kwarg['msdvec']
        label = comp_kwarg['label']
        args.fitv0 = comp_kwarg['fitv0']
        args.fitdt = comp_kwarg['fitdt']
        if comp_kwarg['do_plot']:
            plot_msd(taus, msd[msdvec], msd_err[msdvec],
                     labels=label, S=args.side, save='', show=False,
                     fps=args.fps, tnormalize=0, prefix=saveprefix, fig=ax,
                     errorbars=True, capthick=0, elinewidth=1, errorevery=1,
                     title='' if args.clean else None, **plt_kwargs[msdvec])

        if comp_kwarg['do_fit']:
            fitname, result = rr_comp(taus, msd[msdvec], msd_err[msdvec],
                                      ax, fits, args, msdvec)
            fitnames[msdvec] = fitname
            results[msdvec] = result
    if labels:
        ax.set_title('\n'.join(["Mean Squared Displacement",
                                relprefix, fitnames[0]]))
    else:
        ax.tick_params(which='both', top=False, right=False)

    leg_handles, leg_labels = ax.get_legend_handles_labels()
    # remove errorbars (has_yerr=False) from legend keys
    for leg_handle in leg_handles:
        leg_handle.has_yerr = False
    # reorder from (eqn, tot, trans, long) to (eqn, long, trans, tot)
    ax.legend(leg_handles[:1] + leg_handles[:0:-1],
              leg_labels[:1] + leg_labels[:0:-1],
              loc='upper left', fontsize='small', frameon=False,
              numpoints=1, handlelength=1)

    if args.save:
        save_corr_plot(fig, fitnames[0])
    return results, fits, ax


def rr_comp(taus, msd, msd_err, ax, fits, args, msdvec=0):
    z = 'r0'[args.fit0]
    model_name = 'rpd'[msdvec] + z

    taus = taus/args.fps
    msd = msd/args.side**2
    msd_err = msd_err/args.side**2

    tmax = int(200*args.zoom)
    if verbose > 1:
        rrerrax = rrerrfig.axes[0]
        rrerrax.set_yscale('log')
        rrerrax.set_xscale('log')
    else:
        rrerrax = False
    rruncert = rt2*args.dx
    sigma = curve.sigma_for_fit(msd, msd_err, x=taus, plot=rrerrax, xnorm=1,
                                const=rruncert, ignore=[0]*(1-args.fit0)+[tmax],
                                verbose=verbose)
    if rrerrax:
        rrerrax.legend(loc='upper left', fontsize='x-small')
        if args.save:
            rrerrfig.savefig(saveprefix+'_rr-corr_sigma.pdf')

    form = [rr_form_total, rr_form_prog, rr_form_div][msdvec]
    model = Model(form)
    params = model.make_params()
    sources = {}
    frr = not (args.nn or args.rn)
    if args.colored:
        val, sources['TR'] = get_param_value('TR', fits)
        params['TR'].set(val, min=0, vary=frr or args.fittr)
    else:
        params['TR'].set(0, vary=False)
        sources['TR'] = None
    val, sources['DR'] = get_param_value('DR', fits)
    params['DR'].set(val, min=0, vary=frr)

    pname = 'lp'
    if args.fitv0 is True:
        val, sources[pname] = get_param_value(pname, fits)
        params[pname].set(val, min=0, vary=args.fitv0 or not args.rn)
    elif isinstance(args.fitv0, basestring):
        source = [{'disp': 'r', 'prog': 'p', 'div':'d'}[args.fitv0]+z]
        val, sources[pname] = get_param_value(pname, fits, source)
        params[pname].set(val, vary=False)
    else:
        val, sources[pname] = get_param_value(pname, fits)
        params[pname].set(val, vary=False)

    pname = 'DT'
    if args.fitdt is True:
        params[pname].set(0.1, min=0)
    elif isinstance(args.fitdt, float):
        params[pname].set(args.fitdt or (params['lp']*params['DR'])**2, vary=0)
    else:
        source = [{'disp': 'r', 'prog': 'p', 'div':'d'}[args.fitdt]+z]
        val, sources[pname] = get_param_value(pname, fits, source)
        params[pname].set(val, vary=False)

    result = model.fit(msd, params, 1/sigma, s=taus)

    fit, fitname, free, tex_fits = format_fit(result, model_name, sources)
    if free:
        fits[fit] = free
    else:
        fitname = ', '.join(fit_desc.get(f, str(f)) for f in fit if f)

    fitlabel = '\n'.join(tex_fits[:None if labels else 1])
    ax.plot(taus, result.best_fit, c=args.pcol, lw=1, label=fitlabel)

    ax.set_ylim(min(result.best_fit[0], msd[0]), result.best_fit[-1])
    xlim = ax.set_xlim(taus[0], tmax)
    if verbose > 1:
        rrerrax.set_xlim(taus[0], taus[-1])
        map(rrerrax.axvline, xlim)

    guide, transitions = limiting_regimes(taus, **result.best_values)
    ax.plot(taus, 2*guide, linestyle=':', color='black')
    ax.figure.tight_layout()
    ratio = get_aspect(ax)
    for (transition, slope) in zip(transitions, [2, 1]):
        xy = (taus[transition], 2*guide[transition])
        rotation = np.degrees(np.arctan(slope*ratio))
        ax.annotate(
            'slope {:d}'.format(slope), fontsize='small',
            xy=xy, xycoords='data', xytext=(0, 6), textcoords='offset points',
            rotation=rotation, rotation_mode='anchor', ha='left', va='bottom')

    DT_time = result.params['DT']/(result.params['lp']*result.params['DR'])**2
    DR_time = 1/result.params['DR']
    if xlim[0] < DT_time < xlim[1]:
        ax.axvline(DT_time, 0, 0.2, ls='--', c='k')
        ax.annotate(r'$D_T/v_0^2$', fontsize='small', ha='left', va='center',
                    xy=(DT_time, 0.1), xycoords=('data', 'axes fraction'),
                    xytext=(6, 0), textcoords='offset points')
    if xlim[0] < DR_time < xlim[1]:
        ax.axvline(DR_time, 0, 0.4, ls='--', c='k')
        ax.annotate(r'$1/D_R$', fontsize='small', ha='left', va='center',
                    xy=(DR_time, 0.2), xycoords=('data', 'axes fraction'),
                    xytext=(6, 0), textcoords='offset points')

    return fitname, result

if __name__ == '__main__':
    helpy.save_log_entry(readprefix, 'argv')
    meta = helpy.load_meta(readprefix)
    names = 'rcorner ncorners drcorner angsep dangsep'.split()
    helpy.sync_args_meta(args, meta, ['side', 'fps'] + names,
                         ['sidelength', 'fps'] + map('orient_{}'.format, names),
                         [1, 1, None, 2, None, None, None])
    if args.load:
        helpy.txt_to_npz(readprefix+'_CORNER'*args.corner+'_POSITIONS.txt',
                         verbose=True, compress=True)
        if args.orient or args.track:
            print 'NOTICE: not tracking, only converting file from txt to npz'
            print '        please run again without `-l` to track/orient'
        sys.exit()

    if args.track or args.orient:
        from scipy.spatial import cKDTree as KDTree
        if args.orient:
            if not args.track:
                print "Would you like to simultaneously track and find",
                print "orientations? (It's faster)",
                args.track = helpy.bool_input()
            pdata, cdata = helpy.load_data(readprefix, 'position corner')
        else:
            pdata = helpy.load_data(readprefix, 'position')
        pfsets = helpy.load_framesets(pdata)
        pftrees = {f: KDTree(helpy.consecutive_fields_view(pfset, 'xy'),
                             leafsize=50) for f, pfset in pfsets.iteritems()}
    if args.track:
        if args.maxdist is None:
            mdx = args.side if args.side > 1 else 20
            mdt = args.fps if args.fps <= 60 else 1
            args.maxdist = mdx/mdt
        meta.update(track_maxdist=args.maxdist, track_maxtime=args.giveup,
                    track_stub=args.stub, track_cut=args.cut)
        trackids = find_tracks(pdata, maxdist=args.maxdist, giveup=args.giveup,
                               n=args.number, stub=args.stub, cut=args.cut,
                               boundary=args.boundary, margin=args.side)
        trackids = remove_duplicates(trackids, data=pdata, verbose=args.verbose)
    else:
        trackids = None
    if args.orient:
        if args.rcorner is None:
            raise ValueError("argument -r/--rcorner is required")
        if args.drcorner is None:
            args.drcorner = meta.get('corner_kern')
        from orientation import get_angles
        cfsets = helpy.load_framesets(cdata)
        cftrees = {f: KDTree(helpy.consecutive_fields_view(cfset, 'xy'),
                             leafsize=50) for f, cfset in cfsets.iteritems()}
        odata, omask = get_angles(pdata, cdata, pfsets, cfsets, cftrees,
                                  nc=args.ncorners, rc=args.rcorner,
                                  drc=args.drcorner, ang=args.angsep,
                                  dang=args.dangsep)
        if args.save:
            save = saveprefix+'_ORIENTATION.npz'
            print "saving orientation data to",
            print save if verbose else os.path.basename(save)
            np.savez_compressed(save, odata=odata, omask=omask)
        orients = odata['orient']
    else:
        orients = None
    if args.track or args.orient:
        data = helpy.initialize_tdata(pdata, trackids, orients)
        if args.save:
            save = saveprefix+"_TRACKS.npz"
            print "saving track data to",
            print save if verbose else os.path.basename(save)
            np.savez_compressed(save, data=data)
    else:
        if readprefix == 'simulate':
            import simulate as sim
<<<<<<< HEAD
            spar = {'DR': 1/20, 'v0': 0.10, 'DT': 0.01,
                    'fps': args.fps, 'side': args.side, 'size': 1000}
=======
            spar = {'DR': 1/21, 'v0': 0.3678, 'DT': 0.01,
                    'fps': args.fps, 'side': args.side}
>>>>>>> 1a6866d5
            print spar
            sdata = [
                sim.SimTrack(num=i, size=int(s), **spar)
                for i, s in enumerate(np.random.exponential(args.stub, 200))
            ]
            data = np.concatenate([sdatum.track for sdatum in sdata])
            data['id'] = np.arange(len(data))
        else:
            data = helpy.load_data(readprefix, 'track')

    if args.check:
        path_to_tiffs, imstack, frames = helpy.find_tiffs(
            prefix=relprefix, frames=args.slice,
            load=True, verbose=args.verbose, maxsize=200e6)
        meta.update(path_to_tiffs=path_to_tiffs)
        tdata, cdata, odata = helpy.load_data(readprefix, 't c o')
        fisets = helpy.load_framesets(tdata, run_repair='interp')
        ftsets, fosets = helpy.load_framesets((tdata, odata))
        fcsets = helpy.load_framesets(cdata)
        animate_detection(imstack, ftsets, fcsets, fosets, fisets, meta=meta,
                          f_nums=frames, verbose=args.verbose, clean=args.clean)

    if args.side > 1 and args.dx > 0.1:
        # args.dx is in units of pixels
        args.dx /= args.side

    if args.nn or args.rn or args.rr:
        fits = {}
        helpy.sync_args_meta(args, meta, ['zoom'], ['corr_zoom'], [1])

    if args.msd or args.nn or args.rn:
        # for backwards compatability, clean up reverse, retire.
        if args.reverse or args.retire:
            if args.slice:
                raise ValueError('Cannot specify slice and reverse or retire')
            args.slice = slice(None, args.retire, -args.reverse or None)
        meta.pop('corr_reverse', None)
        meta.pop('corr_retire', None)
        meta.update(corr_stub=args.stub, corr_gaps=args.gaps,
                    corr_slice=args.slice)
        tracksets = helpy.load_tracksets(
            data, min_length=args.stub, track_slice=args.slice,
            run_track_orient=True, run_repair=args.gaps, verbose=args.verbose)

    if args.msd:
        msds, msdids = find_msds(
            tracksets, args.dt0, args.dtau, ret_vector=args.msdvec)
        meta.update(msd_dt0=args.dt0, msd_dtau=args.dtau, msd_stub=args.stub)
        if args.save:
            save = saveprefix+"_MSD.npz"
            print "saving msd data to",
            print save if verbose else os.path.basename(save)
            np.savez(save, msds=np.asarray(msds), msdids=np.asarray(msdids),
                     dt0=np.asarray(args.dt0), dtau=np.asarray(args.dtau))
    elif args.plotmsd or args.rr:
        if verbose:
            print "loading msd data from npz files"
        msdnpz = np.load(readprefix+"_MSD.npz")
        msds = msdnpz['msds']
        try:
            msdids = msdnpz['msdids']
        except KeyError:
            msdids = None
        helpy.sync_args_meta(args, meta, ['dt0', 'dtau'],
                             ['msd_dt0', 'msd_dtau'])

    if args.plotmsd:
        if verbose:
            print 'plotting msd now!'
        msd_taus, msd_mean, msd_err = mean_msd(
            msds, args.dtau, args.dt0, data['f'].max()+1, msdids=msdids,
            A=args.side**2, fps=args.fps, kill_flats=args.killflat,
            kill_jumps=args.killjump*args.side**2, show_tracks=args.showtracks,
            singletracks=args.singletracks)
        plot_msd(msd_taus, msd_mean, msd_err, prefix=saveprefix,
                 show=args.show, S=args.side, save=args.save, fps=args.fps,
                 fig=(5, 4) if args.clean else (8, 6), labels=not args.clean)

    if args.plottracks and not args.check:
        if verbose:
            print 'plotting tracks now!'
        if args.slice:
            allframes = data['f']
            nframes = allframes.max()+1
            frames = helpy.parse_slice(args.slice, index_array=True)
            mask = np.in1d(allframes, frames)
            bgind = frames[0]
        else:
            bgind = 1
            mask = None
        bgimage = helpy.find_tiffs(prefix=relprefix, frames=bgind,
                                   single=True, load=True)[1]
        if not args.singletracks:
            tracksets = helpy.load_tracksets(data, min_length=args.stub,
                                             run_repair=args.gaps,
                                             verbose=args.verbose)
            args.singletracks = tracksets.keys()
        if trackids is None:
            trackids = data['t']
        mask &= np.in1d(trackids, args.singletracks)
        plot_tracks(data, trackids, bgimage, mask=mask,
                    save=saveprefix*args.save, show=args.show)

    if args.save:
        helpy.save_meta(saveprefix, meta)

    if args.nn or args.rn or args.rr:
        fit_config, fit_desc = make_fitnames()

        labels = not args.clean

<<<<<<< HEAD
        rcParams_for_context = {
            'text.usetex': args.clean,
            'text.latex.preamble': list(set(
                plt.rcParams['text.latex.preamble'] + [r'\usepackage{amsmath}']
            )),
            'font.size': 8 if args.fig == 0 else plt.rcParams['font.size'],
        }
=======
    if args.save and args.nn or args.rn or args.rr:
        helpy.save_fits(saveprefix, fits)
>>>>>>> 1a6866d5

        with plt.rc_context(rc=rcParams_for_context):
            if args.fig == 0:
                fig, axs = plt.subplots(
                    ncols=3,
                    figsize=(7.0, 2.0),
                    gridspec_kw={'width_ratios': [2.5, 3, 4]})
            else:
                axs = [None]*3

            if args.nn or args.colored:
                print "====== <nn> ======"
                nn_result, fits, nn_ax = nn_plot(
                    tracksets, fits, args, ax=axs[0])

            if args.rn:
                print "====== <rn> ======"
                rn_result, fits, rn_ax = rn_plot(
                    tracksets, fits, args, ax=axs[1])

            if args.rr:
                print "====== <rr> ======"
                rr_result, fits, rr_ax = rr_plot(
                    msds, msdids, data, fits, args, axs[2])

            if args.fig == 0:
                fig.tight_layout(pad=0, w_pad=0, h_pad=0)
                for ax in axs:
                    move_axis_label(ax, 'y', x=None, y=2/3,
                                    ha='center', va='bottom')
            if args.save:
                helpy.save_fits(saveprefix, fits)

                if args.fig == 0:
                    save = '{}-correlations.pdf'.format(saveprefix)
                    print 'saving all correlations figure to',
                    print os.path.relpath(save, absprefix.replace(relprefix, ''))
                    fig.savefig(save, bbox_inches='tight', pad_inches=0)

            if args.show:
                plt.show()
            else:
                plt.close('all')
    elif need_plt:
        if args.show:
            plt.show()
        else:
            plt.close('all')<|MERGE_RESOLUTION|>--- conflicted
+++ resolved
@@ -1952,13 +1952,8 @@
     else:
         if readprefix == 'simulate':
             import simulate as sim
-<<<<<<< HEAD
             spar = {'DR': 1/20, 'v0': 0.10, 'DT': 0.01,
-                    'fps': args.fps, 'side': args.side, 'size': 1000}
-=======
-            spar = {'DR': 1/21, 'v0': 0.3678, 'DT': 0.01,
                     'fps': args.fps, 'side': args.side}
->>>>>>> 1a6866d5
             print spar
             sdata = [
                 sim.SimTrack(num=i, size=int(s), **spar)
@@ -2070,7 +2065,6 @@
 
         labels = not args.clean
 
-<<<<<<< HEAD
         rcParams_for_context = {
             'text.usetex': args.clean,
             'text.latex.preamble': list(set(
@@ -2078,10 +2072,6 @@
             )),
             'font.size': 8 if args.fig == 0 else plt.rcParams['font.size'],
         }
-=======
-    if args.save and args.nn or args.rn or args.rr:
-        helpy.save_fits(saveprefix, fits)
->>>>>>> 1a6866d5
 
         with plt.rc_context(rc=rcParams_for_context):
             if args.fig == 0:
