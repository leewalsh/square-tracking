#!/usr/bin/env python
# encoding: utf-8

from __future__ import division

from socket import gethostname
hostname = gethostname()
if 'foppl' in hostname:
    import matplotlib
    matplotlib.use("agg")
<<<<<<< HEAD
    plot_capable = False
elif 'peregrine' in hostname:
    computer = 'peregrine'
    locdir = extdir = ''
    plot_capable = True
else:
    locdir = extdir = ''
    plot_capable = True
    if plot_capable:
        import matplotlib
=======
>>>>>>> 0b2600b4

from itertools import izip
from math import sqrt

import numpy as np
from matplotlib import cm, pyplot as pl
from scipy.optimize import curve_fit

import helpy
import correlation as corr

pi = np.pi
twopi = 2*pi
locdir = extdir = ''

if __name__=='__main__':
    from argparse import ArgumentParser
    p = ArgumentParser()
    p.add_argument('prefix', metavar='PRE',
                   help="Filename prefix with full or relative path (filenames"
                   " prefix_POSITIONS.txt, prefix_CORNER_POSITIONS.txt, etc)")
    p.add_argument('-c', '--corner', action='store_true',
                   help='Track corners instead of centers')
    p.add_argument('-n', '--number', type=int, default=0,
                   help='Total number of tracks to keep. Default = 0 keeps all,'
                        ' -1 attempts to count particles')
    p.add_argument('-l','--load', action='store_true',
                   help='Create and save structured array from '
                        'prefix[_CORNER]_POSITIONS.txt file')
    p.add_argument('-t','--track', action='store_true',
                   help='Connect the dots and save in the array')
    p.add_argument('-p', '--plottracks', action='store_true',
                   help='Plot the tracks')
    p.add_argument('--noshow', action='store_false', dest='show',
                   help="Don't show figures (just save them)")
    p.add_argument('--nosave', action='store_false', dest='save',
                   help="Don't save figures (just show them)")
    p.add_argument('--maxdist', type=int, default=0,
                   help="maximum single-frame travel distance in "
                        "pixels for track. default = S if S>1 else 20")
    p.add_argument('--giveup', type=int, default=10,
                   help="maximum number of frames in track gap. default = 10")
    p.add_argument('-d', '--msd', action='store_true',
                   help='Calculate the MSD')
    p.add_argument('--plotmsd', action='store_true',
                   help='Plot the MSD (requires --msd first)')
    p.add_argument('-s', '--side', type=float, default=1,
                   help='Particle size in pixels, for unit normalization')
    p.add_argument('-f', '--fps', type=float, default=1,
                   help="Number of frames per second (or per shake) "
                        "for unit normalization")
    p.add_argument('--dt0', type=int, default=1,
                   help='Stepsize for time-averaging of a single track '
                        'at different time starting points. default = 1')
    p.add_argument('--dtau', type=int, default=1,
                   help='Stepsize for values of tau at which '
                        'to calculate MSD(tau). default = 1')
    p.add_argument('--killflat', type=int, default=0,
                   help='Minimum growth factor for a single MSD track '
                        'for it to be included')
    p.add_argument('--killjump', type=int, default=100000,
                   help='Maximum initial jump for a single MSD track '
                        'at smallest time step')
    p.add_argument('--stub', type=int, default=10,
                   help='Minimum length (in frames) of a track '
                        'for it to be included. default = 10')
    p.add_argument('--singletracks', type=int, nargs='*',
                   help='identify single track ids to plot')
    p.add_argument('--showtracks', action='store_true',
                   help='Show individual tracks')
    p.add_argument('--cut', action='store_true',
                   help='cut individual tracks at collision with boundary')
    p.add_argument('--center', type=float, nargs=3, default=False,
                   metavar=('X0', 'Y0', 'R'),
                   help='Optionally provide center and radius')
    p.add_argument('--nn', action='store_true',
                   help='Calculate and plot the <nn> correlation')
    p.add_argument('--rn', action='store_true',
                   help='Calculate and plot the <rn> correlation')
    p.add_argument('--rr', action='store_true',
                   help='Calculate and plot the <rr> correlation')
    p.add_argument('--fitv0', action='store_true',
                   help='Allow v_0 to be a free parameter in fit to MSD (<rr>)')
    p.add_argument('-v', '--verbose', action='count',
                        help='Print verbosity')

    args = p.parse_args()

    prefix = args.prefix
    dotfix = '_CORNER' if args.corner else ''

    S = args.side
    A = S**2
    if args.maxdist == 0:
        args.maxdist = S if S>1 else 20
    fps = args.fps
    dtau = args.dtau
    dt0 = args.dt0

    if args.number == -1:
        args.number = True

    verbose = args.verbose
    if verbose:
        print 'using prefix', prefix
    else:
        from warnings import filterwarnings
        #filterwarnings('ignore', category=RuntimeWarning, module='numpy')
        #filterwarnings('ignore', category=RuntimeWarning, module='scipy')
        #filterwarnings('ignore', category=RuntimeWarning, module='matpl')
        filterwarnings('ignore', category=RuntimeWarning)
else:
    verbose = False

<<<<<<< HEAD
def find_closest(thisdot,trackids,n=1,maxdist=30.,giveup=3):
    """ recursive function to find nearest dot in previous frame.
        looks further back until it finds the nearest particle
        returns the trackid for that nearest dot, else returns new trackid
        also returns the nearest previous dot (possibly None)"""
    frame = thisdot['f']
    if frame < n:  # at (or recursed back to) the first frame
        newtrackid = max(trackids) + 1
        if verbose:
            print "New track:", newtrackid
            print '\tframe:', frame,'n:', n,'dot:', thisdot['id']
        return newtrackid
    else:
        oldframe = data[data['f']==frame-n]
        dists = (thisdot['x']-oldframe['x'])**2 + (thisdot['y']-oldframe['y'])**2
        closest = oldframe[np.argmin(dists)]
        mindist = min(dists)
        if mindist < maxdist:
            return trackids[closest['id']]
        elif n < giveup:
            return find_closest(thisdot,trackids,n=n+1,maxdist=maxdist,giveup=giveup)
        else: # give up after giveup frames
            if verbose:
                print "Recursed {} times, giving up. frame = {} ".format(n,frame)
            newtrackid = max(trackids) + 1
            if verbose:
                print "New track:",newtrackid
                print '\tframe:', frame,'n:', n,'dot:', thisdot['id']
            return newtrackid
=======
def gen_data(datapath):
    """ Reads raw positions data into a numpy array and saves it as an npz file
>>>>>>> 0b2600b4

        `datapath` is the path to the output file from finding particles
        it must end with "results.txt" or "POSITIONS.txt", depending on its
        source, and its structure is assumed to match a certain pattern
    """
    print "loading positions data from", datapath
    if  datapath.endswith('results.txt'):
        shapeinfo = False
        # imagej output (called *_results.txt)
        dtargs = {  'usecols' : [0,2,3,5],
                    'names'   : "id,x,y,f",
                    'dtype'   : [int,float,float,int]} \
            if not shapeinfo else \
                 {  'usecols' : [0,1,2,3,4,5,6],
                    'names'   : "id,area,mean,x,y,circ,f",
                    'dtype'   : [int,float,float,float,float,float,int]}
        data = np.genfromtxt(datapath, skip_header = 1,**dtargs)
        data['id'] -= 1 # data from imagej is 1-indexed
    elif datapath.endswith('POSITIONS.txt'):
        # positions.py output (called *_POSITIONS.txt)
        from numpy.lib.recfunctions import append_fields
        data = np.genfromtxt(datapath,
                             skip_header = 1,
                             names = "f,x,y,lab,ecc,area",
                             dtype = [int,float,float,int,float,int])
        ids = np.arange(len(data))
        data = append_fields(data, 'id', ids, usemask=False)
    else:
        print "is {} from imagej or positions.py?".format(datapath.split('/')[-1])
        print "Please rename it to end with _results.txt or _POSITIONS.txt"
    return data

def find_closest(thisdot, trackids, n=1, maxdist=20., giveup=10,
                 cut=False):
    """ recursive function to find nearest dot in previous frame.
        looks further back until it finds the nearest particle
        returns the trackid for that nearest dot, else returns new trackid"""
    frame = thisdot['f']
    if cut is False: cut = np.full(len(trackids), False)
    if cut[thisdot['id']]:
        return -1
    if frame < n:  # at (or recursed back to) the first frame
        newtrackid = trackids.max() + 1
        if verbose:
            print "New track:", newtrackid
            print '\tframe:', frame,'n:', n,'dot:', thisdot['id']
        return newtrackid
    olddots = fsets[frame-n]
    dists = ((thisdot['x'] - olddots['x'])**2 +
             (thisdot['y'] - olddots['y'])**2)
    mini = np.argmin(dists)
    mindist = dists[mini]
#    oldtree = ftrees[frame-n]
#    mindist, mini = oldtree.query([thisdot['x'], thisdot['y']])
    closest = olddots[mini]
    if mindist < maxdist:
        # a close one! Is there another dot in the current frame that's closer?
        curdots = fsets[frame]
        curdists = ((curdots['x'] - closest['x'])**2 +
                    (curdots['y'] - closest['y'])**2)
        mini2 = np.argmin(curdists)
        mindist2 = curdists[mini2]
#        curtree = ftrees[frame]
#        mindist2, closest2 = curtree.query([closest['x'], closest['y']])
        if mindist2 < mindist:
            # create new trackid to be deleted (or overwritten?)
            newtrackid = trackids.max() + 1
            if verbose:
                print "found a closer child dot to the this dot's parent"
                print "New track:", newtrackid
                print '\tframe:', frame,'n:', n,
                print 'dot:', thisdot['id'],
                print 'closer:', curdots[mini2]['id']
            return newtrackid
        if cut[closest['id']]:
            newtrackid = trackids.max() + 1
            if verbose:
                print "cutting track:", trackids[closest['id']]
                print "New track:", newtrackid
            return newtrackid
        else:
            oldtrackid = trackids[closest['id']]
            if oldtrackid == -1:
                newtrackid = trackids.max() + 1
                if verbose:
                    print "new track since previous was cut", newtrackid
                return newtrackid
            else:
                return oldtrackid
    elif n < giveup:
        return find_closest(thisdot, trackids, n=n+1,
                            maxdist=maxdist, giveup=giveup, cut=cut)
    else: # give up after giveup frames
        newtrackid = trackids.max() + 1
        if verbose:
            print "Recursed {} times, giving up.".format(n)
            print "New track:", newtrackid
            print '\tframe:', frame, 'n:', n, 'dot:', thisdot['id']
        return newtrackid

def find_tracks(maxdist=20, giveup=10, n=0, cut=False, stub=0):
    """ Track dots from frame-to-frame, giving each particle a unique and
        persistent id, called the trackid.

        parameters
        ----------
        maxdist : maximal separation in pixels between a particles current
            and previous position. i.e., the maximum distance a particle is
            allowed to travel to be considered part of the same track
            A good choice for this value is the size of one particle.
        giveup : maximal number of frames to recurse over seeking the parent
        n : the number of particles to track, useful if you wish to have one
            track per physical particle. Not useful if you want tracks to be
            cut when the particle hits the boundary
        cut : whether or not to cut tracks (assign a new trackid to the same
            physical particle) when the particle nears or hits the boundary
            if True, it requires either args.center or for user to click on an
            image to mark the center and boundary. Particle at the boundary
            (between two tracks) will have track id of -1
        stub : minimal length of a track for it to be kept. trackids of any
            track with length less than `stub` will be set to -1

        accesses
        --------
        data : the main data array

        modifies
        --------
        data : replaces the `data['lab']` field with the values from `trackids`

        returns
        -------
        trackids : an array of length `len(data)`, giving the track id number
            for each point in data. Any point not belonging to any track has a
            track id of -1
    """
    from sys import setrecursionlimit, getrecursionlimit
    setrecursionlimit(max(getrecursionlimit(), 2*giveup))

    trackids = -np.ones(data.shape, dtype=int)
<<<<<<< HEAD
    num_dots = 0
    for line in data:
        if line[0] != 0:
            break
        num_dots += 1
=======
    if n is True:
        # use the mode of number of particles per frame
        # np.argmax(np.bincount(x)) == mode(x)
        n = np.argmax(np.bincount(np.bincount(data['f'])))
        print "Found {n} particles, will use {n} longest tracks".format(n=n)

    if cut:
        if args.center:
            C = args.center[:2]
            R = args.center[2]
        else:
            from glob import glob
            bgimage = glob(locdir + prefix + "*.tif")
            if not bgimage:
                bgimage = glob(locdir + prefix + "/*.tif")
            if not bgimage:
                bgimage = glob(locdir + '../' + prefix + "/*.tif")
            if not bgimage:
                bgimage = raw_input('Please give the path to a tiff image '
                                    'from this dataset to identify boundary\n')
            else:
                bgimage = bgimage[0]
                print 'Opening', bgimage
            C, R = helpy.circle_click(bgimage)
            print "Boundary:", C, R
        margin = S if S>1 else R/16.9 # assume 6mm particles if S not specified
        rs = np.hypot(data['x'] - C[0], data['y'] - C[1])
        cut = rs > R - margin
>>>>>>> 0b2600b4

    print "number of particles: {0}".format(num_dots)
    print "seeking tracks"
    for i in range(len(data)):
<<<<<<< HEAD
        trackids[i] = find_closest(data[i], trackids)
        data[i][3]=trackids[i]

    # make sure IDs in each frame are unique
    giveup = 5
    for i in range(data['f'].max()):
        first_line = np.nonzero(data['f']==i)[0][0]
        frame = data[data['f']==i]
        for ID in set([x[3] for x in frame]):
            matches = [x for x in enumerate(frame) if x[1][3]==ID]
            best_match = None
            if len(matches) > 1: # not unique
                print("Frame {0}, ID {1} has {2} matches".format(i, ID, len(matches)))
                for j in range(i - 1, i - giveup - 1, -1):
                    prev = [x for x in data[data['f']==j] if x[3]==ID]
                    if len(prev)==0:
                        continue
                    best_dist = 100000000.
                    for k,match in matches:
                        dist = (match['x']-prev[0]['x'])**2+\
                               (match['y']-prev[0]['y'])**2
                        if dist < best_dist:
                            best_dist = dist
                            best_match = match
                    if i==14 and ID==110:
                        import pdb;pdb.set_trace()
                    break
                for j,match in matches:
                    if match != best_match:
                        trackids[first_line + j] = max(trackids) + 1
                        data[first_line+j][3]=trackids[first_line+j]

    # save the data record array and the trackids array
    print "saving track data"
    new_data = []

    '''save IDs in order'''
    for frame in range(data['f'].max()):
        first_line = np.nonzero(data['f']==frame)[0][0]
        new_frame = []
        for i, line in enumerate(data[data['f']==frame]):
            line[3] = trackids[i+first_line]
            if line[3] < num_dots: # crop out extra tracks
                new_frame.append(line)
        new_frame = sorted(new_frame, key=lambda x:x[3])
        new_data.extend(new_frame)

    np.savez(locdir+prefix+dotfix+"_TRACKS",
            data=new_data)
=======
        trackids[i] = find_closest(data[i], trackids,
                                   maxdist=maxdist, giveup=giveup, cut=cut)
>>>>>>> 0b2600b4

    if verbose:
        assert len(data) == len(trackids), "too few/many trackids"
        assert np.allclose(data['id'], np.arange(len(data))), "gap in particle id"

    if n or stub > 0:
        track_lens = np.bincount(trackids+1)[1:]
    if n:
        stubs = np.argsort(track_lens)[:-n] # all but the longest n
    elif stub > 0:
        stubs = np.where(track_lens < stub)[0]
        if verbose: print "removing {} stubs".format(len(stubs))
    if n or stub > 0:
        stubs = np.in1d(trackids, stubs)
        trackids[stubs] = -1
    # Michael used the data['lab'] field (as line[3] for line in data) to store
    # trackids. I'll keep doing that:
    data['lab'] = trackids
    return trackids

# Plotting tracks:
def plot_tracks(data, trackids, bgimage=None, mask=None,
                fignum=None, save=True, show=True):
    """ Plots the tracks of particles in 2D

    parameters
    ----------
    data : the main data array of points
    trackids : the array of track ids
    bgimage : a background image to plot on top of (the first frame tif, e.g.)
    mask : a boolean mask to filter the data (to show certain frames or tracks)
    fignum : a pyplot figure number to add the plot to
    save : whether to save the figure
    show : whether to show the figure
    """
    pl.figure(fignum)
    if mask is None:
        mask = (trackids >= 0)
    else:
        mask = mask & (trackids >= 0)
    data = data[mask]
    trackids = trackids[mask]
    pl.scatter(data['y'], data['x'],
            c=np.array(trackids)%12, marker='o', alpha=.5, lw=0)
    if bgimage:
        pl.imshow(bgimage, cmap=cm.gray, origin='upper')
    pl.gca().set_aspect('equal')
    pl.xlim(data['y'].min()-10, data['y'].max()+10)
    pl.ylim(data['x'].min()-10, data['x'].max()+10)
    pl.title(prefix)
    if save:
        print "saving tracks image to", prefix+"_tracks.png"
        pl.savefig(locdir+prefix+"_tracks.png")
    if show: pl.show()

# Mean Squared Displacement
# dx^2 (tau) = < ( x_i(t0 + tau) - x_i(t0) )^2 >
#              <  averaged over t0, then i   >

def t0avg(trackdots, tracklen, tau):
    """ Averages the squared displacement of a track for a certain value of tau
        over all valid values of t0 (such that t0 + tau < tracklen)

        That is, for a given particle, do the average over all t0
            <[(r_i(t0 + tau) - r_i(t0)]^2>
        for a single particle i and fixed time shift tau

        parameters
        ----------
        trackdots : a subset of data for all points in the given track
        tracklen : the length (duration) of the track
        tau : the time separation for the displacement: r(tau) - r(0)

        returns
        -------
        the described mean, a scalar
    """
    totsqdisp = 0.0
    nt0s = 0.0
    for t0 in np.arange(1,(tracklen-tau-1),dt0): # for t0 in (T - tau - 1), by dt0 stepsize
        #print "t0=%d, tau=%d, t0+tau=%d, tracklen=%d"%(t0,tau,t0+tau,tracklen)
        olddot = trackdots[trackdots['f']==t0]
        newdot = trackdots[trackdots['f']==t0+tau]
        if len(newdot) != 1 or len(olddot) != 1:
            continue
        sqdisp  = (newdot['x'] - olddot['x'])**2 \
                + (newdot['y'] - olddot['y'])**2
        if len(sqdisp) == 1:
            if verbose > 1: print 'unflattened'
            totsqdisp += sqdisp
        elif len(sqdisp[0]) == 1:
            if verbose: print 'flattened once'
            totsqdisp += sqdisp[0]
        else:
            if verbose: print "fail"
            continue
        nt0s += 1.0
    return totsqdisp/nt0s if nt0s else None

def trackmsd(track, dt0, dtau):
    """ finds the mean squared displacement as a function of tau,
        averaged over t0, for one track (particle)

        parameters
        ----------
        track : a single integer giving the track id to be calculated
        dt0 : spacing stepsize for values of t0, gives the number of starting
            points averaged over in `t0avg`
        dtau : spacing stepsize for values of tau, gives the spacing of the
            points in time at which the msd is evaluated

        For dt0, dtau:  Small values will take longer to calculate without
            adding to the statistics. Large values calculate faster but give
            worse statistics. For the special case dt0 = dtau = 1, a
            correlation is used for a signicant speedup

        returns
        -------
        a list of tuples (tau, msd(tau)) the value of tau and the mean squared
        displacement for a single track at that value of tau

    """
    trackdots = data[trackids==track]

    if dt0 == dtau == 1:
        if verbose: print "Using correlation"
        xy = np.column_stack([trackdots['x'], trackdots['y']])
        return corr.msd(xy, ret_taus=True)

    trackbegin, trackend = trackdots['f'][[0,-1]]
    tracklen = trackend - trackbegin + 1
    if verbose:
        print "tracklen =",tracklen
        print "\t from %d to %d"%(trackbegin, trackend)
    if isinstance(dtau, float):
        taus = helpy.farange(dt0, tracklen, dtau)
    elif isinstance(dtau, int):
        taus = xrange(dtau, tracklen, dtau)

    tmsd = []
    for tau in taus:  # for tau in T, by factor dtau
        #print "tau =", tau
        avg = t0avg(trackdots, tracklen, tau)
        #print "avg =", avg
        if avg > 0 and not np.isnan(avg):
            tmsd.append([tau,avg[0]])
    if verbose:
        print "\t...actually", len(tmsd)
    return tmsd

def find_msds(dt0, dtau, tracks=None, min_length=0):
    """ Calculates the MSDs for all tracks

        parameters
        ----------
        dt0, dtau : see documentation for `trackmsd`
        tracks : iterable of individual track numbers, or None for all tracks
        min_length : a cutoff to exclude tracks shorter than min_length

        returns
        -------
        msds : a list of all trackmsds (each in the format given by `trackmsd`)
        msdids : a list of the trackids corresponding to each msd
    """
    print "Calculating MSDs with",
    print "dtau = {}, dtau = {}".format(dt0, dtau)
    msds = []
    msdids = []
    if tracks is None:
        if min_length:
            tracks = np.where(np.bincount(trackids+1)[1:] >= min_length)[0]
        else:
            tracks = np.unique(trackids)
            if tracks[0] == -1:
                tracks = tracks[1:]
    for trackid in tracks:
        if verbose: print "calculating msd for track", trackid
        tmsd = trackmsd(trackid, dt0, dtau)
        if len(tmsd) > 1:
            tmsdarr = np.asarray(tmsd)
            msds.append(tmsd)
            msdids.append(trackid)
    return msds, msdids

# Mean Squared Displacement:

def mean_msd(msds, taus, msdids=None, kill_flats=0, kill_jumps=1e9,
             show_tracks=False, singletracks=None, tnormalize=False,
             errorbars=False, fps=1, A=1):
    """ return the mean of several track msds """

    # msd has shape (number of tracks, length of tracks)
    msdshape = (len(singletracks) if singletracks else len(msds),
                max(map(len, msds)))
    msd = np.full(msdshape, np.nan, float)
    taus = taus[:msdshape[1]]

    if msdids is not None:
        allmsds = izip(xrange(len(msds)), msds, msdids)
    elif msdids is None:
        allmsds = enumerate(msds)
    for thismsd in allmsds:
        if singletracks\
               and msdids is not None\
               and msdid not in singletracks:
            continue
        if msdids is not None:
            ti, tmsd, msdid = thismsd
        else:
            ti, tmsd = thismsd
        if len(tmsd) < 2: continue
        tmsdt, tmsdd = np.asarray(tmsd).T
        if tmsdd[-50:].mean() < kill_flats: continue
        if tmsdd[:2].mean() > kill_jumps: continue
        tau_match = np.searchsorted(taus, tmsdt)
        msd[ti, tau_match] = tmsdd
    if errorbars:
        added = np.sum(np.isfinite(msd), 0)
        msd_err = np.nanstd(msd, 0) + 1e-9
        msd_err /= np.nan_to_num(np.sqrt(added-1))
    if show_tracks:
        pl.plot(taus/fps, (msd/(taus/fps)**tnormalize).T/A, 'b', alpha=.2)
    msd = np.nanmean(msd, 0)
    return (msd, msd_err) if errorbars else msd

def plot_msd(msds, msdids, dtau, dt0, nframes, tnormalize=False, prefix='',
        show_tracks=True, figsize=(8,6), plfunc=pl.semilogx, meancol='',
        title=None, xlim=None, ylim=None, fignum=None, errorbars=False,
        lw=1, singletracks=None, fps=1, S=1, ang=False, sys_size=0,
        kill_flats=0, kill_jumps=1e9, show_legend=False, save='', show=True):
    """ Plots the MS(A)Ds """
    A = 1 if ang else S**2
    if verbose:
        print "using dtau = {}, dt0 = {}".format(dtau, dt0)
        print "using S = {} pixels, thus A = {} px^2".format(S, A)
    try:
        dtau = np.asscalar(dtau)
    except AttributeError:
        pass
    if isinstance(dtau, (float, np.float)):
        taus = helpy.farange(dt0, nframes-1, dtau)
    elif isinstance(dtau, (int, np.int)):
        taus = np.arange(dtau, nframes-1, dtau, dtype=float)
    fig = pl.figure(fignum, figsize)

    # Get the mean of msds
    msd = mean_msd(msds, taus, msdids,
            kill_flats=kill_flats, kill_jumps=kill_jumps, show_tracks=show_tracks,
            singletracks=singletracks, tnormalize=tnormalize, errorbars=errorbars,
            fps=fps, A=A)
    if errorbars: msd, msd_err = msd

    #print "Coefficient of diffusion ~", msd[np.searchsorted(taus, fps)]/A
    #print "Diffusion timescale ~", taus[np.searchsorted(msd, A)]/fps

    taus = taus[:len(msd)]
    taus /= fps
    msd /= A
    if errorbars: msd_err /= A

    if tnormalize:
        plfunc(taus, msd/taus**tnormalize, meancol,
               label="Mean Sq {}Disp/Time{}".format(
                     "Angular " if ang else "",
                     "^{}".format(tnormalize) if tnormalize != 1 else ''))
        plfunc(taus, msd[0]*taus**(1-tnormalize)/dtau,
               'k-', label="ref slope = 1", lw=2)
        plfunc(taus, (twopi**2 if ang else 1)/(taus)**tnormalize,
               'k--', lw=2, label=r"$(2\pi)^2$" if ang else
               ("One particle area" if S>1 else "One Pixel"))
        pl.ylim([0, 1.3*np.max(msd/taus**tnormalize)])
    else:
        pl.loglog(taus, msd, meancol, lw=lw,
                  label="Mean Squared {}Displacement".format('Angular '*ang))
        #pl.loglog(taus, msd[0]*taus/dtau/2, meancol+'--', lw=2,
        #          label="slope = 1")
    if errorbars:
        pl.errorbar(taus, msd/taus**tnormalize,
                    msd_err/taus**tnormalize,
                    fmt=meancol, capthick=0, elinewidth=1, errorevery=errorbars)
    if sys_size:
        pl.axhline(sys_size, ls='--', lw=.5, c='k', label='System Size')
    pl.title("Mean Sq {}Disp".format("Angular " if ang else "") if title is None else title)
    pl.xlabel('Time (' + ('s)' if fps > 1 else 'frames)'), fontsize='x-large')
    if ang:
        pl.ylabel('Squared Angular Displacement ($rad^2$)',
              fontsize='x-large')
    else:
        pl.ylabel('Squared Displacement ('+('particle area)' if S>1 else 'square pixels)'),
              fontsize='x-large')
    if xlim is not None:
        pl.xlim(*xlim)
    if ylim is not None:
        pl.ylim(*ylim)
    if show_legend: pl.legend(loc='best')
    if save is True:
        save = locdir + prefix + "_MS{}D.pdf".format('A' if ang else '')
    if save:
        print "saving to", save
        pl.savefig(save)
    if show: pl.show()
    return [fig] + fig.get_axes() + [taus] + [msd, msd_err] if errorbars else [msd]

if __name__=='__main__':
    if args.load:
        datapath = locdir+prefix+dotfix+'_POSITIONS.txt'
        data = gen_data(datapath)
        if verbose: print "\t...loaded"
    if args.track:
        if not args.load:
            data = np.load(locdir+prefix+'_POSITIONS.npz')['data']
        fsets = helpy.splitter(data, ret_dict=True)
#        from scipy.spatial.kdtree import KDTree
#        ftrees = { f: KDTree(np.column_stack([fset['x'], fset['y']]), leafsize=50)
#                   for f, fset in fsets.iteritems() }
        trackids = find_tracks(maxdist=args.maxdist, giveup=args.giveup,
                               n=args.number, cut=args.cut, stub=args.stub)
        # save the data record array and the trackids array
        print "saving track data to",
        print locdir+prefix+dotfix+"_TRACKS"
        np.savez(locdir+prefix+dotfix+"_TRACKS",
                data=data, trackids=trackids)

    elif args.load:
        print "saving " + dotfix.strip('_').lower() + " data (no tracks) to",
        print prefix + dotfix + "_POSITIONS.npz"
        np.savez(locdir+prefix+dotfix+"_POSITIONS",
                data = data)
        if verbose: print '\t...saved'
    else:
        # assume existing tracks.npz
        try:
            tracksnpz = np.load(locdir+prefix+"_TRACKS.npz")
            trackids = tracksnpz['trackids']
            if verbose:
                print "loading data and tracks from",
                print prefix + "_TRACKS.npz"
        except IOError:
            tracksnpz = np.load(locdir+prefix+"_POSITIONS.npz")
            if verbose:
                print "loading positions data from",
                print prefix + "_POSITIONS.npz"
        data = tracksnpz['data']
        if verbose: print "\t...loaded"

    if args.msd:
        msds, msdids = find_msds(dt0, dtau, min_length=args.stub)
        np.savez(locdir+prefix+"_MSD",
                 msds = np.asarray(msds),
                 msdids = np.asarray(msdids),
                 dt0  = np.asarray(dt0),
                 dtau = np.asarray(dtau))
        print "saved msd data to", prefix+"_MSD.npz"
    elif args.plotmsd or args.rr:
        if verbose: print "loading msd data from npz files"
        msdnpz = np.load(locdir+prefix+"_MSD.npz")
        msds = msdnpz['msds']
        try: msdids = msdnpz['msdids']
        except KeyError: msdids = None
        try:
            dt0  = np.asscalar(msdnpz['dt0'])
            dtau = np.asscalar(msdnpz['dtau'])
        except KeyError:
            dt0  = 10 # here's assuming...
            dtau = 10 #  should be true for all from before dt* was saved
        if verbose: print "\t...loaded"

if __name__=='__main__':
    if args.plotmsd:
        if verbose: print 'plotting now!'
        plot_msd(msds, msdids, dtau, dt0, data['f'].max()+1, tnormalize=False,
                 prefix=prefix, show_tracks=args.showtracks, show=args.show,
                 singletracks=args.singletracks, fps=fps, S=S, save=args.save,
                 kill_flats=args.killflat, kill_jumps=args.killjump*S*S)
    if args.plottracks:
        try:
            bgimage = pl.imread(extdir+prefix+'_0001.tif')
        except IOError:
            try:
                bgimage = pl.imread(locdir+prefix+'_001.tif')
            except IOError:
                bgimage = None
        if args.singletracks:
            mask = np.in1d(trackids, args.singletracks)
        else:
            mask = None
        plot_tracks(data, trackids, bgimage, mask=mask,
                    save=args.save, show=args.show)

if __name__=='__main__' and args.nn:
    # Calculate the <nn> correlation for all the tracks in a given dataset
    # TODO: fix this to combine multiple datasets (more than one prefix)

    data, trackids, odata, omask = helpy.load_data(prefix, True, False)
    tracksets, otracksets = helpy.load_tracksets(data, trackids, odata, omask,
                                                 min_length=args.stub)

    coscorrs = [ corr.autocorr(np.cos(otrackset), cumulant=False, norm=False)
                for otrackset in otracksets.values() ]
    sincorrs = [ corr.autocorr(np.sin(otrackset), cumulant=False, norm=False)
                for otrackset in otracksets.values() ]

    # Gather all the track correlations and average them
    allcorr = coscorrs + sincorrs
    allcorr = helpy.pad_uneven(allcorr, np.nan)
    tcorr = np.arange(allcorr.shape[1])/fps
    meancorr = np.nanmean(allcorr, 0)
    added = np.sum(np.isfinite(allcorr), 0)
    errcorr = np.nanstd(allcorr, 0)/np.sqrt(added - 1)
    sigma = errcorr + 1e-5*errcorr.std() # add something small to prevent 0
    if verbose:
        print "Merged nn corrs"

    # Fit to exponential decay
    tmax = 50
    fmax = np.searchsorted(tcorr, tmax)
    fitform = lambda s, DR: 0.5*np.exp(-DR*s)
    p0 = [1]
    try:
        popt, pcov = curve_fit(fitform, tcorr[:fmax], meancorr[:fmax],
                               p0=p0, sigma=sigma[:fmax])
    except RuntimeError as e:
        print "RuntimeError:", e.message
        print "Using inital guess", p0
        popt = p0
    D_R = popt[0]
    print "Fits to <nn>:"
    print '   D_R: {:.4f}'.format(D_R)

    pl.figure()
    plot_individual = True
    if plot_individual:
        pl.plot(tcorr, allcorr.T, 'b', alpha=.2)
    pl.errorbar(tcorr, meancorr, errcorr, None, 'ok',
                label="Mean Orientation Autocorrelation",
                capthick=0, elinewidth=1, errorevery=3)
    pl.plot(tcorr, fitform(tcorr, *popt), 'r',
             label=r"$\frac{1}{2}e^{-D_R t}$" + '\n' +\
                    "$D_R = {:.4f}$, $D_R^{{-1}} = {:.3f}$".format(D_R, 1/D_R))

    pl.xlim(0, tmax)
    pl.ylim(fitform(tmax, *popt), 1)
    pl.yscale('log')

    pl.ylabel(r"$\langle \hat n(t) \hat n(0) \rangle$")
    pl.xlabel("$tf$")
    pl.title("Orientation Autocorrelation\n"+prefix)
    pl.legend(loc='upper right', framealpha=1)

    if args.save:
        save = locdir+prefix+'_nn-corr.pdf'
        print 'saving to', save
        pl.savefig(save)
    if not (args.rn or args.rr) and args.show: pl.show()

if __name__=='__main__' and args.rn:
    # Calculate the <rn> correlation for all the tracks in a given dataset
    # TODO: fix this to combine multiple datasets (more than one prefix)

    if not args.nn:
        # if args.nn, then these have been loaded already
        data, trackids, odata, omask = helpy.load_data(prefix, True, False)
        tracksets, otracksets = helpy.load_tracksets(data, trackids, odata, omask,
                                                   min_length=max(100, args.stub))

    corr_args = {'side': 'both', 'ret_dx': True,
                 'cumulant': (True, False), 'norm': 0 }

    xcoscorrs = [ corr.crosscorr(tracksets[t]['x']/S, np.cos(otracksets[t]),
                 **corr_args) for t in tracksets ]
    ysincorrs = [ corr.crosscorr(tracksets[t]['y']/S, np.sin(otracksets[t]),
                 **corr_args) for t in tracksets ]

    # Align and merge them
    fmax = int(2*fps/(D_R if args.nn else 1/12))
    fmin = -fmax
    rncorrs = xcoscorrs + ysincorrs
    # TODO: align these so that even if a track doesn't reach the fmin edge,
    # that is, if f.min() > fmin for a track, then it still aligns at zero
    rncorrs = helpy.pad_uneven([
                    rn[np.searchsorted(f, fmin):np.searchsorted(f, fmax)]
                              for f, rn in rncorrs if f.min() <= fmin ],
                    np.nan)
    tcorr = np.arange(fmin, fmax)/fps
    meancorr = np.nanmean(rncorrs, 0)
    added = np.sum(np.isfinite(rncorrs), 0)
    errcorr = np.nanstd(rncorrs, 0)/np.sqrt(added - 1)
    sigma = errcorr + errcorr.std() # add something small to prevent 0
    if verbose:
        print "Merged rn corrs"

    # Fit to capped exponential growth
    if not args.nn: D_R = 1

    fitform = lambda s, v_D, D=D_R:\
                  np.sign(s)*v_D*(1 - corr.exp_decay(np.abs(s), 1/D))
    fitstr = r'$\frac{v_0}{D_R}(1 - e^{-D_R|s|})\operatorname{sign}(s)$'
    p0 = [1] if args.nn else [1, D_R] # [v_0/D_R, D_R]

    try:
        popt, pcov = curve_fit(fitform, tcorr, meancorr, p0=p0, sigma=sigma)
    except RuntimeError as e:
        print "RuntimeError:", e.message
        print "Using inital guess", p0
        popt = p0
    fit = fitform(tcorr, *popt)
    if not args.nn: D_R = popt[-1]
    v0 = D_R*popt[0]
    shift = popt[1] if len(popt) > 1 else 0
    print "Fits to <rn>:"
    print '\n'.join(['v0/D_R: {:.4f}',
                     ' shift: {:.4f}',
                     '   D_R: {:.4f}'][:len(popt)]).format(*popt)
    print "Giving:"
    print '\n'.join(['    v0: {:.4f}',
                     '   D_R: {:.4f}'][:4-len(popt)]
                    ).format(*[v0, D_R][:4-len(popt)])

    pl.figure()
    plot_individual = True
    sgn = np.sign(v0)
    if plot_individual:
        pl.plot(tcorr, sgn*rncorrs.T, 'b', alpha=.2)
    pl.errorbar(tcorr, sgn*meancorr, errcorr, None, 'ok',
                label="Mean Position-Orientation Correlation",
                capthick=0, elinewidth=1, errorevery=3)
    pl.plot(tcorr, sgn*fit, 'r', lw=2,
            #label=fitstr+'\n'+
            #       ', '.join(['$v_0$: {:.3f}', '$t_0$: {:.3f}', '$D_R$: {:.3f}'
            label=fitstr+'\n'+
                   ', '.join(['$v_0 = {:.3f}$', '$c_0 = {:.3f}$', '$D_R = {:.3f}$'
                              ][:len(popt)]).format(*(abs(v0), shift, D_R)[:len(popt)])
           )

    pl.axvline(1/D_R, 0, 2/3, ls='--', c='k')
    pl.text(1/D_R, 1e-2, ' $1/D_R$')

    pl.ylim(1.5*fit.min(), 1.5*fit.max())
    pl.xlim(tcorr.min(), tcorr.max())
    pl.title("Position - Orientation Correlation")
    pl.ylabel(r"$\langle \vec r(t) \hat n(0) \rangle / \ell$")
    pl.xlabel("$tf$")
    pl.legend(loc='upper left', framealpha=1)

    if args.save:
        save = locdir + prefix + '_rn-corr.pdf'
        print 'saving to', save
        pl.savefig(save)
    if not args.rr and args.show: pl.show()

if __name__=='__main__' and args.rr:
    fig, ax, taus, msd, msderr = plot_msd(
            msds, msdids, dtau, dt0, data['f'].max()+1, tnormalize=False,
            errorbars=5, prefix=prefix, show_tracks=True, meancol='ok',
            singletracks=args.singletracks, fps=fps, S=S, show=False,
            kill_flats=args.killflat, kill_jumps=args.killjump*S*S)

    sigma = msderr + 1e-5*S*S
    tmax = 200
    fmax = np.searchsorted(taus, tmax)
    if not (args.nn or args.rn):
        D_R = v0 = 1
        p0 = [0, v0, D_R]
        sgn = 1
    elif not args.rn:
        v0 = 1
        p0 = [0, v0]
        sgn = 1
    else:
        p0 = [0, v0] if args.fitv0 else [0]# [D_T, v_0, D_R]
    fitform = lambda s, D, v=v0, DR=D_R:\
              2*(v/DR)**2 * (DR*s + np.exp(-DR*s) - 1) + 2*D*s
    fitstr = r"$2(v_0/D_R)^2 (D_Rt + e^{{-D_Rt}} - 1) + 2D_Tt$"
    try:
        popt, pcov = curve_fit(fitform, taus[:fmax], msd[:fmax],
                               p0=p0, sigma=sigma[:fmax])
    except RuntimeError as e:
        print "RuntimeError:", e.message
        if not args.fitv0: p0 = [0, v0]
        print "Using inital guess", p0
        popt = p0

    D_T = popt[0]
    if len(popt) > 1:
        v0 = popt[1]
        if len(popt) > 2:
            D_R = popt[2]

    print "Fits to <rr>:"
    print '\n'.join(['   D_T: {:.3f}',
                     'v0(rr): {:.3f}',
                     '   D_R: {:.3f}'][:len(popt)]).format(*popt)
    if len(popt) > 1:
        print "Giving:"
        print "v0/D_R: {:.3f}".format(v0/D_R)
    fit = fitform(taus, *popt)
    ax.plot(taus, fit, 'r', lw=2,
            label=fitstr + "\n" + ', '.join(
                  ["$D_T= {:.3f}$", "$v_0 = {:.3f}$", "$D_R = {:.3f}$"][:len(popt)]
                  ).format(*(popt*np.array([1, sgn, 1][:len(popt)]))))

    pl.axvline(D_T/v0**2, 0, 1/3, ls='--', c='k')
    pl.text(D_T/v0**2, 2e-2, ' $D_T/v_0^2$')
    pl.axvline(1/D_R, 0, 2/3, ls='--', c='k')
    pl.text(1/D_R, 2e-1, ' $1/D_R$')

    pl.ylim(min(fit[0], msd[0]), fit[np.searchsorted(taus, tmax)])
    pl.xlim(taus[0], tmax)
    pl.legend(loc='upper left')

    if args.save:
        save = locdir + prefix + '_rr-corr.pdf'
        print 'saving to', save
        fig.savefig(save)
    if args.show: pl.show()

if __name__=='__main__' and not args.show:
    pl.close('all')<|MERGE_RESOLUTION|>--- conflicted
+++ resolved
@@ -8,19 +8,6 @@
 if 'foppl' in hostname:
     import matplotlib
     matplotlib.use("agg")
-<<<<<<< HEAD
-    plot_capable = False
-elif 'peregrine' in hostname:
-    computer = 'peregrine'
-    locdir = extdir = ''
-    plot_capable = True
-else:
-    locdir = extdir = ''
-    plot_capable = True
-    if plot_capable:
-        import matplotlib
-=======
->>>>>>> 0b2600b4
 
 from itertools import izip
 from math import sqrt
@@ -135,40 +122,8 @@
 else:
     verbose = False
 
-<<<<<<< HEAD
-def find_closest(thisdot,trackids,n=1,maxdist=30.,giveup=3):
-    """ recursive function to find nearest dot in previous frame.
-        looks further back until it finds the nearest particle
-        returns the trackid for that nearest dot, else returns new trackid
-        also returns the nearest previous dot (possibly None)"""
-    frame = thisdot['f']
-    if frame < n:  # at (or recursed back to) the first frame
-        newtrackid = max(trackids) + 1
-        if verbose:
-            print "New track:", newtrackid
-            print '\tframe:', frame,'n:', n,'dot:', thisdot['id']
-        return newtrackid
-    else:
-        oldframe = data[data['f']==frame-n]
-        dists = (thisdot['x']-oldframe['x'])**2 + (thisdot['y']-oldframe['y'])**2
-        closest = oldframe[np.argmin(dists)]
-        mindist = min(dists)
-        if mindist < maxdist:
-            return trackids[closest['id']]
-        elif n < giveup:
-            return find_closest(thisdot,trackids,n=n+1,maxdist=maxdist,giveup=giveup)
-        else: # give up after giveup frames
-            if verbose:
-                print "Recursed {} times, giving up. frame = {} ".format(n,frame)
-            newtrackid = max(trackids) + 1
-            if verbose:
-                print "New track:",newtrackid
-                print '\tframe:', frame,'n:', n,'dot:', thisdot['id']
-            return newtrackid
-=======
 def gen_data(datapath):
     """ Reads raw positions data into a numpy array and saves it as an npz file
->>>>>>> 0b2600b4
 
         `datapath` is the path to the output file from finding particles
         it must end with "results.txt" or "POSITIONS.txt", depending on its
@@ -309,13 +264,6 @@
     setrecursionlimit(max(getrecursionlimit(), 2*giveup))
 
     trackids = -np.ones(data.shape, dtype=int)
-<<<<<<< HEAD
-    num_dots = 0
-    for line in data:
-        if line[0] != 0:
-            break
-        num_dots += 1
-=======
     if n is True:
         # use the mode of number of particles per frame
         # np.argmax(np.bincount(x)) == mode(x)
@@ -344,65 +292,11 @@
         margin = S if S>1 else R/16.9 # assume 6mm particles if S not specified
         rs = np.hypot(data['x'] - C[0], data['y'] - C[1])
         cut = rs > R - margin
->>>>>>> 0b2600b4
-
-    print "number of particles: {0}".format(num_dots)
+
     print "seeking tracks"
     for i in range(len(data)):
-<<<<<<< HEAD
-        trackids[i] = find_closest(data[i], trackids)
-        data[i][3]=trackids[i]
-
-    # make sure IDs in each frame are unique
-    giveup = 5
-    for i in range(data['f'].max()):
-        first_line = np.nonzero(data['f']==i)[0][0]
-        frame = data[data['f']==i]
-        for ID in set([x[3] for x in frame]):
-            matches = [x for x in enumerate(frame) if x[1][3]==ID]
-            best_match = None
-            if len(matches) > 1: # not unique
-                print("Frame {0}, ID {1} has {2} matches".format(i, ID, len(matches)))
-                for j in range(i - 1, i - giveup - 1, -1):
-                    prev = [x for x in data[data['f']==j] if x[3]==ID]
-                    if len(prev)==0:
-                        continue
-                    best_dist = 100000000.
-                    for k,match in matches:
-                        dist = (match['x']-prev[0]['x'])**2+\
-                               (match['y']-prev[0]['y'])**2
-                        if dist < best_dist:
-                            best_dist = dist
-                            best_match = match
-                    if i==14 and ID==110:
-                        import pdb;pdb.set_trace()
-                    break
-                for j,match in matches:
-                    if match != best_match:
-                        trackids[first_line + j] = max(trackids) + 1
-                        data[first_line+j][3]=trackids[first_line+j]
-
-    # save the data record array and the trackids array
-    print "saving track data"
-    new_data = []
-
-    '''save IDs in order'''
-    for frame in range(data['f'].max()):
-        first_line = np.nonzero(data['f']==frame)[0][0]
-        new_frame = []
-        for i, line in enumerate(data[data['f']==frame]):
-            line[3] = trackids[i+first_line]
-            if line[3] < num_dots: # crop out extra tracks
-                new_frame.append(line)
-        new_frame = sorted(new_frame, key=lambda x:x[3])
-        new_data.extend(new_frame)
-
-    np.savez(locdir+prefix+dotfix+"_TRACKS",
-            data=new_data)
-=======
         trackids[i] = find_closest(data[i], trackids,
                                    maxdist=maxdist, giveup=giveup, cut=cut)
->>>>>>> 0b2600b4
 
     if verbose:
         assert len(data) == len(trackids), "too few/many trackids"
