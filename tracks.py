--- conflicted
+++ resolved
@@ -8,17 +8,10 @@
 import sys
 
 #extdir = '/Volumes/Walsh_Lab/2D-Active/spatial_diffusion/'
-<<<<<<< HEAD
 locdir = '/Users/leewalsh/Physics/Squares/spatial_diffusion/'  #rock
 #locdir = '/home/lawalsh/Granular/Squares/spatial_diffusion/'   #foppl
 
-prefix = 'n32'
-=======
-#locdir = '/Users/leewalsh/Physics/Squares/spatial_diffusion/'  #rock
-locdir = '/home/lawalsh/Granular/Squares/spatial_diffusion/'   #foppl
-
-prefix = 'n352'
->>>>>>> 9b8661d5
+prefix = 'n448'
 
 findtracks = False
 plottracks = False
