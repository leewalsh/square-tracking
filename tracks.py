--- conflicted
+++ resolved
@@ -1429,6 +1429,12 @@
     sigma = curve.sigma_for_fit(meancorr, errcorr, x=taus, plot=rnerrax,
                                 const=rnuncert, ignore=[0, -tmax, tmax],
                                 verbose=verbose)
+
+    fmin, fmax = np.searchsorted(taus, [-tmax, tmax])
+    asym = curve.asymmetry(meancorr[fmin:fmax], taus[fmin:fmax],
+                           parity=-1, integrate=True)
+    print "asymmetry: {:.3g}".format(asym[-1])
+
     if rnerrax:
         rnerrax.legend(loc='upper center', fontsize='x-small')
         rnerrfig.savefig(saveprefix+'_rn-corr_sigma.pdf')
@@ -1437,10 +1443,13 @@
 
     fit, free, tex_fits = format_fit(result, model_name, sources)
     fits[fit] = free
+    fits[fit]['asym'] = asym[-1]
 
     print ' ==>  v0: {:.3f}'.format(result.params['lp']*result.params['DR'])
 
     fig, ax = plot_fit(result, tex_fits, args)
+    ax.plot(asym[0], asym[1], '--r', label="Asymmetry")
+
     ylim_pad = 1.5
     ax.set_ylim(ylim_pad*result.best_fit.min(), ylim_pad*result.best_fit.max())
     xlim = ax.set_xlim(-tmax, tmax)
@@ -1719,234 +1728,9 @@
         print "====== <nn> ======"
         nn_result, fits, nn_ax = nn_plot(tracksets, fits, args)
 
-<<<<<<< HEAD
     if args.rn:
         print "====== <rn> ======"
         rn_result, fits, rn_ax = rn_plot(tracksets, fits, args)
-=======
-if __name__ == '__main__' and (args.nn or args.colored):
-    print "====== <nn> ======"
-    # Calculate the <nn> correlation for all the tracks in a given dataset
-
-    corr_nn = partial(corr.autocorr, cumulant=False, norm=False)
-    if args.verbose:
-        print 'calculating <nn> correlations'
-    if args.dot:
-        nn_corrs = [corr_nn(np.cos(ts['o'])) + corr_nn(np.sin(ts['o']))
-                    for ts in tracksets.itervalues()]
-    else:
-        nn_corrs = [c for ts in tracksets.itervalues() for c in
-                    [corr_nn(np.cos(ts['o'])), corr_nn(np.sin(ts['o']))]]
-
-    nn_corrs, meancorr, errcorr = helpy.avg_uneven(nn_corrs, pad=True)
-    taus = np.arange(len(meancorr))/args.fps
-    tmax = 50*args.zoom
-    if verbose > 1:
-        nnerrfig, nnerrax = plt.subplots()
-        nnerrax.set_yscale('log')
-    else:
-        nnerrax = False
-    nnuncert = args.dtheta/rt2
-    sigma = curve.sigma_for_fit(meancorr, errcorr, x=taus, plot=nnerrax,
-                                const=nnuncert, ignore=[0, tmax], verbose=verbose)
-    if nnerrax:
-        nnerrax.legend(loc='lower left', fontsize='x-small')
-        nnerrfig.savefig(saveprefix+'_nn-corr_sigma.pdf')
-
-    # Fit to functional form:
-    D_R = meta.get('fit_nn_DR', 0.1)
-    fitstr = '$' if args.dot else r"$\frac{1}{2}"
-    if args.colored:
-        tau_R = meta.get('fit_nn_TR', 0.1/D_R)
-        fitstr += (r"e^{-D_R\left["
-                   r"t - \tau_R \left(1 - e^{-t/\tau_R}\right)"
-                   r"\right]}$")
-    else:
-        tau_R = 0
-        fitstr += r"e^{-D_R t}$"
-
-    def nn_form(s, DR=D_R, TR=tau_R):
-        if TR > 1e-3/args.fps:
-            # only calculate if TR will have significant effect
-            s = s + TR*np.expm1(-s/TR)
-        return (1 if args.dot else 0.5)*np.exp(-DR*s)
-
-    nn_vary = {'TR': args.colored, 'DR': args.nn}
-    nn_model = fit.Model(nn_form)
-    for param in ('TR', 'DR'):
-        nn_model.set_param_hint(param, min=0, vary=nn_vary[param])
-
-    nn_result = nn_model.fit(meancorr, s=taus, weights=1/sigma)
-    nn_best_fit = nn_result.eval(s=taus)
-
-    print "Free params:", ', '.join(nn_result.var_names)
-    D_R = nn_result.best_values['DR']
-    print '   D_R: {:.4g}'.format(D_R)
-    fit_source['DR'] = 'nn'
-    meta_fits = {'fit_nn_DR': D_R}
-    if args.colored:
-        tau_R = nn_result.best_values['TR']
-        print ' tau_R: {:.4g}'.format(tau_R)
-        fit_source['TR'] = 'nn'
-        meta_fits['fit_nn_TR'] = tau_R
-    if args.save:
-        helpy.save_meta(saveprefix, meta_fits)
-
-    fig, ax = plt.subplots(figsize=(5, 4) if args.clean else (8, 6))
-    if args.showtracks:
-        ax.plot(taus, nn_corrs.T, 'b', alpha=.2, lw=0.5)
-    ax.errorbar(taus, meancorr, errcorr, None, c=vcol, lw=3,
-                label="Mean Orientation Autocorrelation"*labels,
-                capthick=0, elinewidth=1, errorevery=3)
-    fitinfo = 'free: ' + sf("$D_R={0:.4T}=1/{1:.3T}$", D_R, 1/D_R)
-    if args.colored:
-        fitinfo += sf(", $\\tau_R={0:.4T}$", tau_R)
-    ax.plot(taus, nn_best_fit, c=pcol, lw=2,
-            label=labels*(fitstr + '\n') + fitinfo)
-    tmax = 3*args.zoom/D_R + tau_R
-    ax.set_xlim(0, tmax)
-    ax.set_ylim(exp(-3*args.zoom), 1)
-    ax.set_yscale('log')
-
-    if labels:
-        ax.set_title("Orientation Autocorrelation\n"+prefix)
-    ax.set_ylabel(r"$\langle \hat n(t) \hat n(0) \rangle$")
-    ax.set_xlabel("$tf$")
-    ax.legend(loc='upper right' if args.zoom <= 1 else 'lower left',
-              framealpha=1)
-
-    if args.save and args.nn:
-        save = saveprefix+'_nn-corr.pdf'
-        print 'saving <nn> correlation plot to',
-        print save if verbose else os.path.basename(save)
-        fig.savefig(save)
-
-if __name__ == '__main__' and args.rn:
-    # Calculate the <rn> correlation for all the tracks in a given dataset
-    print "====== <rn> ======"
-
-    if not args.nn:
-        D_R = meta.get('fit_nn_DR', meta.get('fit_rn_DR', 1/16))
-    v0 = meta.get('fit_rn_v0', 0.1)  # if dots on back, use v0 < 0
-    l_p = v0/D_R
-
-    correlate_rn = partial(corr.crosscorr, side='both', ret_dx=True,
-                           cumulant=(True, False), norm=0)
-
-    # shape (track, x_or_y, time_or_correlation, time)
-    rn_corrs = np.array([[correlate_rn(ts['x']/args.side, np.cos(ts['o'])),
-                          correlate_rn(ts['y']/args.side, np.sin(ts['o']))]
-                         for ts in tracksets.itervalues()])
-    # Align and merge them
-    taus = rn_corrs[:, :, 0]/args.fps
-    if rn_corrs.ndim == 4:
-        if verbose:
-            print "Already aligned: all tracks have same length"
-        taus = taus[0, 0]
-        rn_corrs = rn_corrs[:, :, 1]
-    else:
-        if verbose:
-            print "Aligning tracks around tau=0"
-        tau0 = np.array(map(partial(np.searchsorted, v=0), taus.flat))
-        taus = taus.flat[tau0.argmax()]
-        rn_corrs = helpy.pad_uneven(rn_corrs[:, :, 1], np.nan, align=tau0)
-    if args.dot:
-        rn_corrs = rn_corrs.sum(1)  # sum over x and y components
-    else:
-        rn_corrs = rn_corrs.reshape(-1, len(taus))
-    rn_corrs, meancorr, errcorr, stddev, added, enough = helpy.avg_uneven(
-        rn_corrs, pad=False, ret_all=True, weight=False)
-    taus = taus[enough]
-    tmax = 3/D_R*args.zoom
-    if verbose > 1:
-        rnerrfig, rnerrax = plt.subplots()
-    else:
-        rnerrax = False
-    rnuncert = np.hypot(args.dtheta, args.dx)/rt2
-    sigma = curve.sigma_for_fit(meancorr, errcorr, x=taus, plot=rnerrax,
-                                const=rnuncert, ignore=[0, -tmax, tmax],
-                                verbose=verbose)
-
-    fmin, fmax = np.searchsorted(taus, [-tmax, tmax])
-    asym = curve.asymmetry(meancorr[fmin:fmax], taus[fmin:fmax],
-                           parity=-1, integrate=True)
-    print "asymmetry: {:.3g}".format(asym[-1])
-
-    if rnerrax:
-        rnerrax.legend(loc='upper center', fontsize='x-small')
-        rnerrfig.savefig(saveprefix+'_rn-corr_sigma.pdf')
-
-    def rn_form(s, lp=l_p, DR=D_R, TR=tau_R):
-        amp = lp*(exp(DR*TR) if TR > 0 else 1)*(1 if args.dot else 0.5)
-        return -amp*np.sign(s)*np.expm1(-DR*np.abs(s))
-
-    rn_vary = {'TR': args.fittr or not (args.colored or args.nn),
-               'DR': args.fitdr or not args.nn,
-               'lp': True}
-
-    fitstr = (r'$\frac{{v_0}}{{{}D_R}}'.format('2'[args.dot:]) +
-              (r'e^{D_R\tau_R}' if args.colored else '') +
-              r'(1 - e^{-D_R|t|})\operatorname{sign}(t)$')
-    rn_model = fit.Model(rn_form)
-    for param in ('TR', 'DR', 'lp'):
-        rn_model.set_param_hint(param, min=0, vary=rn_vary[param])
-    rn_result = rn_model.fit(meancorr, s=taus, weights=1/sigma)
-
-    print "Fixed params:"
-    for p in rn_result.params.values():
-        if not p.vary:
-            print '{:>8s}: {:.4g} (fixed)'.format(p.name, p.value)
-    print "Free params:", ', '.join(rn_result.var_names)
-    v0 = rn_result.best_values['lp']*rn_result.best_values['DR']
-    fit_source['v0'] = 'rn'
-    print ' v0/D_R: {:.4g}'.format(rn_result.best_values['lp'])
-    if rn_vary['DR']:
-        D_R = rn_result.best_values['DR']
-        fit_source['DR'] = 'rn'
-        print '    D_R: {:.4g}'.format(D_R)
-    if rn_vary['TR']:
-        tau_R = rn_result.best_values['TR']
-        fit_source['TR'] = 'rn'
-        print '  tau_R: {:.4g}'.format(tau_R)
-    fitinfo = {True: [sf('$v_0={0:.3T}$', abs(v0))],
-               False: []}
-    fitinfo[rn_vary['DR']].append(sf("$D_R={0:.3T}$", D_R))
-    fitinfo[rn_vary['TR']].append(sf("$\\tau_R={0:.4T}$", tau_R))
-    print "Giving:"
-    print '     v0: {:.4f}'.format(v0)
-    if args.save:
-        if rn_vary['DR']:
-            psources = ''
-            meta_fits = {'fit_rn_v0': v0, 'fit_rn_DR': D_R}
-        else:
-            psources = '_nn'
-            meta_fits = {'fit'+psources+'_rn_v0': v0}
-        if rn_vary['TR']:
-            meta_fits = {'fit_rn_TR': tau_R}
-        helpy.save_meta(saveprefix, meta_fits, rn_asym=asym[-1])
-
-    fig, ax = plt.subplots(figsize=(5, 4) if args.clean else (8, 6))
-    sgn = np.sign(v0)
-    if args.showtracks:
-        ax.plot(taus, sgn*rn_corrs.T, 'b', alpha=.2, lw=0.5)
-    ax.errorbar(taus, sgn*meancorr, errcorr, None, c=vcol, lw=3,
-                label="Mean Position-Orientation Correlation"*labels,
-                capthick=0, elinewidth=0.5, errorevery=3)
-    ax.plot(asym[0], asym[1], '--r', label="Asymmetry")
-
-    label = labels*(fitstr + '\n')
-    label += 'free: ' + ', '.join(fitinfo[True]) + '\n'
-    label += 'fixed: ' + ', '.join(fitinfo[False])
-    ax.plot(taus, sgn*rn_result.best_fit, c=pcol, lw=2, label=label)
-
-    ylim_buffer = 1.5
-    ylim = ax.set_ylim(ylim_buffer*rn_result.best_fit.min(),
-                       ylim_buffer*rn_result.best_fit.max())
-    xlim = ax.set_xlim(-tmax, tmax)
-    if xlim[0] < 1/D_R < xlim[1]:
-        ax.axvline(1/D_R, 0, 2/3, ls='--', c='k')
-        ax.text(1/D_R, 1e-2, ' $1/D_R$')
->>>>>>> 552ea813
 
     if args.rr:
         print "====== <rr> ======"
