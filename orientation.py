--- conflicted
+++ resolved
@@ -121,19 +121,12 @@
         icnear = tree.query_ball_point(particle, rc + drc)
         corners = corners[icnear]
 
-<<<<<<< HEAD
-    legal = abs(cdists-rc) < drc
-    N = legal.sum() # number of corners found
-
-    if N == n:
-=======
     cdisps = corners - particle
     cdists = np.hypot(*cdisps.T)    # distances corner to center
     legal = abs(cdists - rc) < drc  # within acceptable range
     nfound = np.count_nonzero(legal)     # number of corners found
     if nfound == nc:
         # good.
->>>>>>> 0b2600b4
         pass
     elif nfound < nc:
         # too few, skip.
@@ -144,8 +137,8 @@
         # the following is marginally faster than the above:
         legal[legal.nonzero()[0][np.argsort(np.abs((cdists-rc)[legal]))[nc:]]] = False
 
-    pcorner = [x for i, x in enumerate(corners) if legal[i]]
-    cdisp = [x for i, x in enumerate(cdisps) if legal[i]]
+    pcorner = corners[legal]
+    cdisp = cdisps[legal]
 
     if do_average and nc > 1:
         amps = np.hypot(*cdisp.T)[...,None]
@@ -154,12 +147,7 @@
         cdisp = np.array([np.cos(porient), np.sin(porient)])*amps.mean()
         pcorner = cdisp + particle
     else:
-<<<<<<< HEAD
-        porient = np.arctan2([x[0] for x in cdisp], [x[1] for x in cdisp]) \
-                  % (2*np.pi)
-=======
         porient = np.arctan2(cdisp[...,1], cdisp[...,0]) % twopi
->>>>>>> 0b2600b4
 
     return pcorner, porient, cdisp
 
@@ -211,7 +199,7 @@
 
 def get_angles_loop(data, cdata, framestep=1, nc=3, rc=11, drc=4, do_average=True):
     """ get_angles(data, cdata, framestep=1, nc=3, do_average=True)
-        
+
         arguments:
             data    - data array with 'x' and 'y' fields for particle centers
             cdata   - data array wity 'x' and 'y' fields for corners
@@ -220,7 +208,7 @@
             framestep - only analyze every `framestep` frames
             nc      - number of corner dots
             do_average - whether to average the nc corners to one value for return
-            
+
         returns:
             odata   - array with fields:
                 'orient' for orientation of particles
